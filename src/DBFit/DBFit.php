<?php

namespace aclai\piton\DBFit;

/*
 * This class can be used to learn intelligent classifier models from a MySQL database.
 *
 * The class requires information on:
 * - how to perform SQL queries;
 * - how to transform SQL columns to tabular attributes;
 * - how to split the data into training/testing subsets;
 * - how to decide whether a given dataset is valid (e.g. not worth if dataset is unbalanced);
 * - what kind of classifier models are to be trained (for now, rule-based models only);
 *
 * Only binary classification is contemplated here: a multi-label multi-class classification problem
 *  with N classes is split into N binary classification problem.
 *
 * One key feature of this class is the ability to handle an hierarchy of problems,
 *  as opposed to single problems: multi-label multi-class classification problems
 *  are first converted to binary classification problems, and whenever the portion of dataset
 *  associated with the *positive* label is good (e.g. big and balanced enough),
 *  this new data can be used to train a classification model for a secondary attribute.
 * This process can be repeated ad libitum, so that in general, a hierarchy of problems
 *  and classifiers can be considered. In order to do this, the indications for the SQL queries
 *  must be organized by levels. In general, it is assumed that the dataset for a sub-problem i
 *  of a problem j is very similar to that of problem j, and it only differ by additional
 *  join operations.
 *
 * A few features worthy of note:
 * - Possibility to set an identifier column, and to perform the prediction on an existing SQL row;
 * - The datasets and trained models are saved into different formats (as files and/or SQL tables)
 * - Handles different types of attributes:
 *   - numerical
 *   - categorical (finite domain)
 *   - dates
 *   - strings
 *
 */

use DateTime;
use Illuminate\Support\Facades\DB;
use Illuminate\Support\Facades\Schema;
use aclai\piton\Attributes\ContinuousAttribute;
use aclai\piton\Attributes\DiscreteAttribute;
use aclai\piton\ClassModel;
use aclai\piton\DiscriminativeModels\DiscriminativeModel;
use aclai\piton\DiscriminativeModels\RuleBasedModel;
use aclai\piton\Facades\Utils;
use aclai\piton\Instances\Instances;
use aclai\piton\Learners\Learner;
use aclai\piton\ModelVersion;
use aclai\piton\Problem;
use aclai\piton\RuleStats\RuleStats;
use aclai\piton\Attributes\Attribute;

class DBFit
{
    /*
      The database tables where the input columns are (array of table-terms, one for each table)

      *

      For each table, the name must be specified. The name alone is sufficient for
      the first specified table, so the first term can be the name in the form of a string (e.g. "patient"). For the remaining tables, join criteria can be specified, by means of 'joinClauses' and 'joinType'.
      If one wants to specify these parameters, then the table-term should be an array [tableName, joinClauses=[], joinType="INNER JOIN"].
      joinClauses is a list of 'MySQL constraint strings' such as "patent.ID = report.patientID", used in the JOIN operation. If a single constraint is desired, then joinClauses can also simply be the string represeting the constraint (as compared to the array containing the single constraint).
      The join type, defaulted to "INNER JOIN", is the MySQL type of join.
    */
    private $inputTables;

    /*
      Input columns. (array of inputColumn-terms, one for each column)

      *

      For each input column, the name must be specified, and it makes up sufficient information. As such, a term can simply be the name of the input column (e.g. "Age").
      When dealing with more than one MySQL table, it is mandatory that each column name references the table it belongs using the dot notation, as in "patient.Age".
      Additional parameters can be supplied for managing the column pre-processing.
      The generic form for a column-term is [columnName, treatment=NULL, attrName=columnName].
      - A "treatment" for a column determines how to derive an attribute from the
         column data. For example, "YearsSince" translates each value of
         a date/datetime column into an attribute value representing the number of
         years since the date. "DaysSince", "MonthsSince" are also available.
        "DaysSince" is the default treatment for dates/datetimes
        "ForceCategorical" forces the corresponding attribute to be nominal. If the column is an enum fields, the enum domain will be inherited, otherwise a domain will be built using the unique values found in the column.
        "ForceCategoricalBinary" takes one step further and translates the nominal attribute to become a set of k binary attributes, with k the original number of classes.
        (TODO generalize: "ForceBinary" generates k binary attributes from a generic nominal attribute of domain size k.)
        For text fields, "BinaryBagOfWords" can be used to generate k binary attributes, each representing the presence of one of the most frequent words.
        When a treatment is desired, the column-term must be an array
         [columnName, treatment=NULL] (e.g. ["BirthDate", "ForceCategorical"])
        Treatments may require/allow arguments, and these can be supplied through
         an array instead of a simple string. For example, "BinaryBagOfWords"
         requires a parameter k, representing the size of the dictionary.
         As an example, the following term requires BinaryBagOfWords with k=10:
         ["Description", ["BinaryBagOfWords", 10]].
        The treatment for input column is defaulted to NULL, which implies no such pre-processing step. Note that the module complains whenever it encounter
          text fields with no treatment specified. When dealing with many text fields, consider setting the default option "textTreatment" via ->setDefaultOption(). For example, ->setDefaultOption("textTreatment", ["BinaryBagOfWords", 10]).
      - The name of the attribute derived from the column can also be specified:
         for instance, ["BirthDate", "YearsSince", "Age"] creates an "Age" attribute
         by processing a "BirthDate" sql column.
    */
    private $inputColumns;

    /*
      Columns that are to be treated as output.
        (array of outputColumn-terms, one for each column)

      *

      This module supports hierarchical models. This means that a unique DBFit object can be used to train different models at predicting different output columns that are inter-related, with different sets of data.
      In the simplest case, the user specifies a unique output column, from which M attributes are generated. Then, M models are generated, each predicting an attribute value, which is then used for deriving a value for the output column.
      One can then take this a step further and, for each of the M models, independently train K models, where K is the number of output classes of the attribute, using data that is only relevant to that given output class and model. Generally, this hierarchical training and prediction structur takes the form of a tree with depth O (number of "nested" outputColumns).
      Having said this, the outputColumns array specifies one column per each depth of the recursion tree.

      outputColumn-terms are very similar to inputColumn-terms (see documentation for $this->inputColumns a few lines above), with a few major differences:
      - The default treatment is "ForceCategorical": note, in fact, that output columns must generate categorical attributes (this module only supports classification and not regression). Also consider using "ForceCategoricalBinary", which breaks a nominal class attribute into k disjoint binary attributes.
      - Each output column can be derived from join operations (thus it can also belong to inputTables that are not in $this->inputTables).
      Additional join criteria can be specified using table-terms format (see documentation for $this->inputTables a few lines above).
      The format for an outputColumn is thus [columnName, tables=[], treatment="ForceCategorical", TODO attrName=columnName], where tables is an array of table-terms.

      As such, the following is a valid outputColumns array:
      [
        // first outputColumn
        ["report.Status",
          [
            ["RaccomandazioniTerapeuticheUnitarie", ["RaccomandazioniTerapeuticheUnitarie.ID_RACCOMANDAZIONE_TERAPEUTICA = RaccomandazioniTerapeutiche.ID"]]
          ],
          "ForceCategoricalBinary"
        ],
        // second outputColumn
        ["PrincipiAttivi.NOME",
          [
            ["ElementiTerapici", ["report.ID = Recommandations.reportID"]],
            ["PrincipiAttivi", "ElementiTerapici.PrAttID = PrincipiAttivi.ID"]
          ]
        ]
      ]

    */
    private $outputColumns;

    /* SQL WHERE clauses for the concerning inputTables (array of {array of strings, or single string})

      *

      The input array provides, for each recursion level, the set of where clauses (to be joined with AND's).
      For example:
      - [["patient.Age > 30"]]
      - ["patient.Age > 30"]
        -> at the first level: "...WHERE patient.Age > 30..."
        -> at the second level: (no WHERE clause)
      - [["patient.Age > 30", "patient.Name IS NOT NULL"], []]
        -> at the first level: "...WHERE patient.Age > 30 AND patient.Name IS NOT NULL..."
        -> at the second level: (no WHERE clause)
    */
    private $whereClauses;

    /* SQL ORDER BY clauses (array of strings, or single string)

      *

      Differently from whereClauses, the ORDER BY clauses are fixed at all levels.
      For example:
      - [["patient.Age", "DESC"]]
        -> "...ORDER BY patient.ID DESC..."
      - ["patient.Age", ["patient.ID", "DESC"]]
        -> "...ORDER BY patient.Age, patient.ID DESC..."
    */
    private $OrderByClauses;

    /* SQL LIMIT term in the SELECT query (integer) */
    // This is perhaps just for debug.
    // TODO remove this parameter? note that right now we use the same value at every recursion level. Maybe we want to specify a different value for every recursion level instead?
    private $limit;

    /* An identifier column, used for
      - sql-based prediction
      - a correct retrieval step of prediction results
      Furthermore, a value for the identifier column identifies a set of data rows that are to be
        compressed into a single data instance before use. TODO explain better this important point.
    */
    private $identifierColumnName;

    /* Optimizer in use for training the models.
      This can be set via ->setLearningMethod(string) (only "PRip" available atm),
      or ->setLearner($learner)
    */
    private $learner;

    /*
      Array storing all the hierarchy of discriminative models trained (or loaded)
    */
    private $models;

    /*
      Array storing the prediction results for each hierarchy node
      TODO merge with $models
    */
    private $predictionResults;

    /*
      Training mode.
      Available values:
      - "FullTraining" (trains and test onto the same 100% of data)
      - [train_w, test_w] (train/test split according to these two weights)
    */
    private $trainingMode;

    /*
      The cut off value is the value between 0 and 1 representing the minimum percentage
      of any of the two classes (in the binary classification case) that is needed
      for telling whether a dataset is too unbalanced to be good, or not.
    */
    private $cutOffValue;

    /*
      The ID of the current run
    */
    private $experimentID;

    /*
      This array is used to tweak the (generally random) order in which the problems are discovered and solved
    */
    private $globalNodeOrder;

    /**
     * Information about the hierarchy of problems. It is creative recursively during UpdateModels,
     * stored into the database as a model_version's field, and fetched ad prediction time, to
     * enhance performance.
     * It is structured as follow:
     * - name of the problem (e.g. the class we are classifying by)
     * - recursion path
     * - model ID
     * - ids of training instances
     * - ids of testing instances
     * - attributes used at training time
     * 
     * It is formed by two parts:
     *  - ["outputAttributes"] containing the output attributes associated with the hierarchy
     *  - ["hierarchyNodes"] contatining the nodes of the hierarchy
     */
    private $hierarchy;

    /* Default options, to be set via ->setDefaultOption() */
    private $defaultOptions = [
        /* Default training mode in use */
        "trainingMode" => [80, 20],
        /* Default treatment for date/datetime columns. NULL treatment will raise error as soon as a date/datetime column is encountered. */
        "dateTreatment" => NULL,
        /* Default treatment for text columns. NULL treatment will raise error as soon as a text column is encountered. */
        "textTreatment" => NULL,
        /* Default language for text pre-processing */
        "textLanguage" => "en"
    ];

    /* Utility Map: Mysql column type -> attr type */
    static $col2attr_type = [
        "datetime" => [
            "" => "datetime"
            , "DaysSince" => "int"
            , "MonthsSince" => "int"
            , "YearsSince" => "int"
        ]
        , "date" => [
            "" => "date"
            , "DaysSince" => "int"
            , "MonthsSince" => "int"
            , "YearsSince" => "int"
        ]
        , "int" => ["" => "int"]
        , "bigint" => ["" => "int"]
        , "float" => ["" => "float"]
        , "real" => ["" => "float"]
        , "double" => ["" => "double"]
        , "enum" => ["" => "enum"]
        , "tinyint(1)" => ["" => "bool"]
        , "boolean" => ["" => "bool"]
    ];

    function __construct()
    {
        $this->setInputTables([]);
        $this->setInputColumns([]);
        $this->setOutputColumns([]);
        $this->setIdentifierColumnName(NULL);
        $this->whereClauses = NULL;
        $this->setOrderByClauses([]);
        $this->limit = NULL;

        $this->models = [
            "name" => "root",
            "subtree" => []
        ];
        $this->learner = NULL;
        $this->trainingMode = NULL;
        $this->cutOffValue = NULL;
        $this->globalNodeOrder = [];
        $this->predictionResults = [];
    }

    /**
     * Given the path to a recursion node, read data from database, pre-process it,
     * build instance objects. At each node, there is an output column which might generate different attributes,
     * so there are k different problems, and this function computes k sets of instances, with same input
     * attributes/values and different output ones.
     */
    private function readData($idVal = NULL, array $recursionPath = [],
                                ?int &$numDataframes = null, bool $silentSQL = false, bool $predicting = false, bool $timing = false): ?array
    {
        //$idVal = null; # debug
        if ($timing) echo "Into readData\n";
        if ($timing) $tic = microtime(TRUE);
        if ($timing) $bigStart = $tic;
        $recursionLevel = count($recursionPath);
        if (!$silentSQL) {
            echo "DBFit->readData(ID: " . Utils::toString($idVal) . ", LEVEL $recursionLevel (path "
                . Utils::toString($recursionPath) . "))" . PHP_EOL;
        }

        /* Checks */
        if (!count($this->inputColumns)) {
            Utils::die_error("Must specify the concerning input columns, through ->setInputColumns() or ->addInputColumn().");
        }
        if (!count($this->outputColumns)) {
            Utils::die_error("Must specify at least an output column, through ->setOutputColumns() or ->addOutputColumn().");
        }
        if (!count($this->inputTables)) {
            Utils::die_error("Must specify the concerning input tables, through ->setInputTables() or ->addInputTable().");
        }
        
        $outputColumnName = $this->getOutputColumnNames()[$recursionLevel];
        if($timing) $tac = microtime(TRUE);
        if($timing) echo "after getOutputColumnNames: " .  abs($tic - $tac) . "seconds.\n";


        /* Select redundant columns by examining the SQL constraints, to be ignored when creating the dataframe */
        $columnsToIgnore = [];
        $constraints = $this->getSQLConstraints($idVal, $recursionPath);
        if($timing) $tic = microtime(TRUE);
        if($timing) echo "after getSQLConstraints: " .  abs($tic - $tac) . "seconds.\n";
        foreach ($constraints as $constraint) {
            /* If any WHERE/JOIN-ON constraint forces the equality between two columns,
              drop one of the resulting attributes. */
            if (preg_match("/^\s*([a-z\d_\.]+)\s*=\s*([a-z\d_\.]+)\s*$/i", $constraint, $matches)) {
                $fst = $matches[1];
                $snd = $matches[2];

                if (!in_array($fst, [$this->identifierColumnName, $outputColumnName])
                    && !in_array($fst, $columnsToIgnore)) {
                    $columnsToIgnore[] = $fst;
                } else if (!in_array($snd, [$this->identifierColumnName, $outputColumnName])
                    && !in_array($snd, $columnsToIgnore)) {
                    $columnsToIgnore[] = $snd;
                } else {
                    Utils::die_error("Unexpected case encountered when removing redundant columns."); // What to do here?
                }
            }
            // Drop attribute when forcing equality to a constant (because then the attributes is not informative)
            if (preg_match("/^\s*([a-z\d_\.]+)\s*=\s*('[a-z\d_\.]*')\s*$/i", $constraint, $matches)) {
                $col = $matches[1];
                if (!in_array($col, [$this->identifierColumnName, $outputColumnName])
                    && !in_array($col, $columnsToIgnore)) {
                    $columnsToIgnore[] = $col;
                } else {
                    Utils::die_error("Unexpected case encountered when removing redundant columns.");
                }
            }
            if (preg_match("/^\s*('[a-z\d_\.]*')\s*=\s*([a-z\d_\.]+)\s*$/i", $constraint, $matches)) {
                $col = $matches[2];
                if (!in_array($col, [$this->identifierColumnName, $outputColumnName])
                    && !in_array($col, $columnsToIgnore)) {
                    $columnsToIgnore[] = $col;
                } else {
                    Utils::die_error("Unexpected case encountered when removing redundant columns.");
                }
            }
        }

        /* Recompute and obtain output attributes in order to profit from attributes that are more specific to the current recursionPath. */
        $outputColumn = &$this->outputColumns[$recursionLevel];
        
        /* New: only one read from database */
        /* We want to call this with just with $idVal  */
        //$tac = microtime(TRUE);
        if ($idVal === null)
            $raw_data = $this->SQLSelectColumns($this->inputColumns, null, $recursionPath, $outputColumn,
                        $silentSQL);
        else
            $raw_data = $this->SQLSelectColumns($this->inputColumns, $idVal, $recursionPath, $outputColumn,
                        $silentSQL);

        /* Check */
        if ($raw_data === []) {
            return [];
        }

        $this->assignColumnAttributes($outputColumn, null, $recursionPath, true, false);

        /* Obtaining attributes and assigning columns to attributes */
        if ($idVal === NULL) {
            $outputAttributes = $this->getColumnAttributes($outputColumn, $recursionPath);
            if ($outputAttributes === null) {
                if ($recursionLevel === 0) {
                    // echo $outputAttributes;
                    foreach ($outputAttributes as $oa)
                        $this->hierarchy["outputAttributes"][$recursionLevel][] = $oa->serializeToArray();
                }
                else {
                    foreach ($outputAttributes as $oa)
                        $this->hierarchy["outputAttributes"][$recursionLevel][$recursionPath[0][1]][] = $oa->serializeToArray();
                }
            }
        }
        else {
            //$this->assignColumnAttributes($outputColumn, $raw_data, $recursionPath, true, false);

            $outputAttributes = [];
            if ($recursionLevel === 0) {
                foreach ($this->hierarchy["outputAttributes"][$recursionLevel] as $oa) {
                    $outputAttributes[] = Attribute::createFromArray($oa);
                }
            }
            else {
                foreach ($this->hierarchy["outputAttributes"][$recursionLevel][$recursionPath[0][1]] as $oa) {
                    $outputAttributes[] = Attribute::createFromArray($oa);
                }
            }
        }

        $rawDataframe = NULL;
        $numDataframes = 0;

        /* Check that some data is found and the output attributes were correctly computed */
        if (!is_array($outputAttributes)) {
            // warn("Couldn't derive output attributes for output column {$this->getColumnName($outputColumn)}!");
            echo "Couldn't derive output attributes for output column {$this->getColumnName($outputColumn)}!" . PHP_EOL;
        } else {
            $rawDataframe = [];

            /* Check that the output attributes are discrete (i.e nominal) */
            foreach ($outputAttributes as $i_prob => $outputAttribute) {
                if (!($outputAttribute instanceof DiscreteAttribute)) {
                    Utils::die_error("All output attributes must be categorical! '"
                        . $outputAttribute->getName() . "' ($i_prob-th of output column {$this->getColumnName($outputColumn)}) is not.");
                }
            }

            if ($idVal !== null) {
                /* In this case, the last element is equal to $idVal */
                $v = (array)$raw_data[0];
                array_pop($v);
                $raw_data[0] = $v;
            }

            /* Recompute and obtain input attributes in order to profit from attributes that are more specific to the current recursionPath. */
            foreach ($this->inputColumns as &$column) {
                if ($idVal === NULL) {
                    $this->assignColumnAttributes($column, null, $recursionPath, false, $timing);
                    $inputAttributes = [];
                    foreach ($this->inputColumns as &$column) {
                        if (in_array($this->getColumnName($column), $columnsToIgnore)) {
                            $attribute = NULL;
                        } else {
                            $attribute = $this->getColumnAttributes($column, $recursionPath);
                        }
                        $inputAttributes[] = $attribute;
                    }
                }
                else {
                    if ($recursionLevel === 0) {
                        $k = array_key_first($this->hierarchy["hierarchyNodes"][0]);
                        foreach ($this->hierarchy["hierarchyNodes"][0][$k]["attributes"] as $a) {
                            $inputAttributes[] = Attribute::createFromArray($a);
                        }
                    }
                    else {
                        $k = array_key_first($this->hierarchy["hierarchyNodes"][$recursionLevel][$recursionPath[0][1]]);
                        foreach ($this->hierarchy["hierarchyNodes"][$recursionLevel][$recursionPath[0][1]][$k]["attributes"] as $a) {
                            $inputAttributes[] = Attribute::createFromArray($a);
                        }
                    }
                    $raw_data = $this->assignColumnAttributes($column, $raw_data, $recursionPath, false, $timing);
                }
            }

            if ($idVal !== null) {
                if ($recursionLevel === 0)
                    $attributes = $this->hierarchy["hierarchyNodes"][0][$k]["attributes"];
                else
                    $attributes = $this->hierarchy["hierarchyNodes"][$recursionLevel][$recursionPath[0][1]][$k]["attributes"];
                array_shift($attributes);
                foreach ($attributes as $i => $a)
                    $attributes[$i] = Attribute::CreateFromArray($a);

                $inst = array_values((array)$raw_data[0]);
                array_shift($inst);

                /* Get representation fonr Discrete Attributes */
                foreach ($attributes as $i => &$a) {
                    if ($a instanceof DiscreteAttribute) {
                        $domain = array_flip($a->getDomain());
                        if (isset($domain[$inst[$i]]))
                            $inst[$i] = $domain[$inst[$i]];
                        else {
                            /* In this case, I add an attribute possible value to domain, that will never appear in rules */
                            $domain = $a->getDomain();
                            $domain[] = 'null';
                            $a->setDomain($domain);

                            $domain = array_flip($a->getDomain());
                            $inst[$i] = $domain["null"];
                        }
                    }
                }

                /* Add output attributes */
                $attributes = array_merge($outputAttributes, $attributes);

                foreach ($outputAttributes as $oa) {
                    array_unshift($inst, 0);
                }


                
                $data[0] = $attributes;
                $data[1][$idVal] = $inst;
                $data[2] = $outputAttributes;

                $numDataframes = count($outputAttributes);
                
                return $data;
            }
            else {
                $attributes = array_merge([$outputAttributes], $inputAttributes);
            }
            $columns = array_merge([$outputColumn], $this->inputColumns);

            if ($idVal === NULL && !count($recursionPath)) {
                echo "LEVEL 0 attributes list:" . PHP_EOL;
                foreach ($attributes as $i_col => $attrs) {
                    if ($attrs === NULL) {
                        echo "[$i_col]: " . Utils::toString($attrs) . PHP_EOL;
                    } else if (count($attrs) > 1) {
                        foreach ($attrs as $i => $attr)
                            echo "[$i_col], $i/" . count($attrs) . ": " . $attr->toString() . PHP_EOL;
                    } else if (count($attrs) == 1) {
                        echo "[$i_col]: " . $attrs[0]->toString() . PHP_EOL;
                    } else {
                        echo "[$i_col]: " . Utils::toString($attrs) . PHP_EOL;
                    }
                }
            }
            if (!$silentSQL) {
                echo "Example query for LEVEL " . $recursionLevel . ", " . Utils::toString($recursionPath) . PHP_EOL;
            }

            $data = $this->readRawData($raw_data, $attributes, $columns);

            /* Deflate attribute and data arrays (breaking the symmetry with columns) */
            $final_data = [];
            foreach ($data as $instance_id => $attr_vals) {
                $row = [];
                foreach ($attr_vals as $i_col => $attr_val) {
                    if ($attributes[$i_col] === NULL) {
                        // Ignore column
                        continue;
                    } else if (is_array($attr_val)) {
                        // Unpack values
                        foreach ($attr_val as $v) {
                            $row[] = $v;
                        }
                    } else {
                        Utils::die_error("Something's off. Invalid attr_val = " . Utils::get_var_dump($attr_val) . Utils::get_var_dump($attributes[$i_col]));
                    }
                }
                $final_data[$instance_id] = $row;
            }

            $final_attributes = [];
            foreach ($attributes as $attribute) {
                if ($attribute === NULL) {
                    // Ignore column
                    continue;
                } else if (is_array($attribute)) {
                    // Unpack attributes
                    foreach ($attribute as $attr) {
                        $final_attributes[] = $attr;
                    }
                } else {
                    Utils::die_error("Unknown attribute encountered. Must debug code. "
                        . Utils::get_var_dump($attribute));
                }
            }

            $rawDataframe = [$final_attributes, $final_data, $outputAttributes];
            $numDataframes = count($outputAttributes);
        }

        if($timing) $end = microtime(TRUE);
        if($timing) echo "readData took: " .  abs($bigStart - $end) . "seconds.\n\n";

        return $rawDataframe;
    }

    private function generateDataframes(array $rawDataframe, ?int $idModelVersion)
    {
        /* Generate many dataframes, each with a single output attribute (one per each of the output attributes fore this column) */
        list($final_attributes, $final_data, $outputAttributes) = $rawDataframe;
        $numOutputAttributes = count($outputAttributes);
        // echo "Output attributes: "; var_dump($outputAttributes);
        foreach ($outputAttributes as $i_prob => $outputAttribute) {
            // echo "Problem $i_prob/" . $numOutputAttributes . PHP_EOL;

            /* Build instances for this output attribute */
            $outputAttr = clone $final_attributes[$i_prob];
            $inputAttrs = array_map("aclai\\piton\\Utils::clone_object", array_slice($final_attributes, $numOutputAttributes));


            // /* TODO Honor additional constraints */
            // $this_final_data = $final_data;
            // if ($outputAttribute->name in array_keys($this->additional_constraints)) {
            // if ('exclude_attributes' in $this->additional_constraints[$outputAttribute->name]) {
            //     $inputAttrs = array_filter(usa solo quelli che compaiono nelParametro keepOnlyAttributes, $inputAttrs)\
            //     $this_final_data = ...
            // }
            // }

            /*if($idModelVersion !== null) {
                $modelVersion = ModelVersion::where("id", $idModelVersion)->first();
                if ($modelVersion->attributes === null) {$serializedAttributes = [];
                    foreach ($inputAttrs as $attribute) {
                        $serializedAttributes[] = $attribute->serializeToArray();
                    }*/
                    /* Update model version with the attributes of the root node. */
<<<<<<< HEAD
                    /*ModelVersion::where('id', $idModelVersion)
=======
                    /*ModelVersion::where("id", $idModelVersion)
>>>>>>> ea3f41f7
                      ->update(["attributes" => json_encode($serializedAttributes)]);
                }
            }*/

            $outputVals = Utils::array_column_assoc($final_data, $i_prob);
            $attrs = array_merge([$outputAttr], $inputAttrs);
            $data = [];
            foreach ($final_data as $instance_id => $row) {
                $data[$instance_id] = array_merge([$outputVals[$instance_id]], array_slice($row, $numOutputAttributes));
            }

            $dataframe = new Instances($attrs, $data);

            // if (DEBUGMODE || !$silentExcelOutput) {
            // if (DEBUGMODE) {
            // $dataframe->save_ARFF("datasets/" . $this->getModelName($recursionPath, $i_prob) . ".arff");
            // if ($idVal === NULL) {
            //   $path = "datasets/" . toString($recursionPath) . ".csv";
            // } else {
            //   $path = "datasets/" . toString($recursionPath) . "-$idVal.csv";
            // }
            // $dataframe->save_CSV($path);
            // }

            // if (DEBUGMODE && $idVal === NULL) {
            //   // $dataframe->save_ARFF("arff/" . $this->getModelName($recursionPath, $i_prob) . ".arff");
            //   // echo $dataframe->toString(false);
            // }

            // echo $dataframe->toString(false, [0,1,2,3,4,5,6,7,8,9,10,11,12]);

            yield $dataframe;
        }
        // echo count($dataframes) . " dataframes computed " . PHP_EOL;
    }

    /** Helper function for ->readData() that performs the pre-processing steps.
     * For each mysql data row, derive a new data row.
     * The identifier column is used to determine which rows to merge.
     */
    function &readRawData(array &$raw_data, array &$attributes, array &$columns): array
    {
        // var_dump($attributes);
        // var_dump("attributes");
        // var_dump($attributes[1][0]);
        // var_dump($columns);

        $data = [];

        /** For each data row... */
        foreach ($raw_data as $raw_row) {
            $raw_row = get_object_vars($raw_row);
            // echo Utils::get_var_dump($raw_row) . PHP_EOL;

            /* Pre-process row values according to the corresponding attribute */
            $attr_vals = [];
            foreach ($columns as $i_col => &$column) {
                $attribute = $attributes[$i_col];

                if ($attribute === NULL) {
                    // Ignore column
                    $attr_val = NULL;
                } else {
                    /* At this point, a value for a column is an array of values for the column's attributes */
                    $attr_val = [];
                    // var_dump($i_col);
                    // var_dump($raw_row);
                    // var_dump($this->getColumnTreatmentType($column));
                    $raw_val = $raw_row[$this->getColumnNickname($column)];

                    if ($raw_val === NULL) {
                        // Avoid NULL values for the output column.
                        // For example, a NULL value may also be due to a LEFT JOIN
                        if ($i_col === 0) {
                            // TODO bring back this error notice. Only valid when some join is not an inner join
                            // if ... die_error("About to push NULL values for output attribute. " . PHP_EOL . join(PHP_EOL . ",", array_map("toString", $attribute)));

                            foreach ($attribute as $attr) {
                                if ($attr->getType() == "bool") {
                                    $attr_val[] = intval(0);
                                } else {
                                    Utils::die_error("Found a NULL value for the output column " . $this->getColumnName($column)
                                        . " ($i_col) , but failed to translate it into a value for attribute of type '{$attr->getType()}': $attr. "
                                        . "Is this value given by OUTER JOIN operations?"
                                    );
                                }
                            }
                        } else {
                            // Empty column -> empty vals for all the column's attributes
                            foreach ($attribute as $attr) {
                                $attr_val[] = NULL;
                            }
                        }
                    } else {
                        /* Apply treatment */
                        switch (true) {
                            /* ForceSet (multiple attributes & values) */
                            case $this->getColumnTreatmentType($column) == "ForceSet":
                                /* TODO change explanation Append k values, one for each of the classes */
                                $transformer = $this->getColumnTreatmentArg($column, 1);
                                if ($transformer === NULL) {
                                    foreach ($attribute as $attr) {
                                        $classSet = $attr->getMetadata();
                                        // $val = intval($class == $raw_val);
                                        $val = intval(in_array($raw_val, $classSet));
                                        $attr_val[] = $val;
                                    }
                                } else {
                                    // $transformer = function ($x) { return [$x]; };
                                    $values = $transformer($raw_val);
                                    foreach ($attribute as $attr) {
                                        $classSet = $attr->getMetadata();
                                        // var_dump("classSet, values");
                                        // var_dump($classSet, $values);
                                        if ($values !== NULL) {
                                            // TODO check that this does the right thing. Maybe we want STRICT SETS?
                                            $val = intval(empty(array_diff($classSet, $values)));
                                        } else {
                                            $val = NULL;
                                        }
                                        // var_dump("val");
                                        // var_dump($val);
                                        $attr_val[] = $val;
                                    }
                                }
                                break;

                            /* Text column (multiple attributes & values) */
                            case $this->getColumnTreatmentType($column) == "BinaryBagOfWords":

                                /* Append k values, one for each word in the dictionary */
                                $lang = $this->defaultOptions["textLanguage"];
                                foreach ($attribute as $attr) {
                                    $word = $attr->getMetadata();
                                    $val = intval(in_array($word, $this->text2words($raw_val, $lang)));
                                    $attr_val[] = $val;
                                }
                                break;

                            default:
                                /* Single attribute & value */
                                if (count($attribute) != 1) {
                                    Utils::die_error("Something's off. Found multiple attributes for column "
                                        . $this->getColumnName($column)
                                        . " ($i_col)" . Utils::get_var_dump($attribute));
                                }
                                $attribute = $attribute[0];

                                /* For categorical attributes, use the class index as value */
                                if ($attribute instanceof DiscreteAttribute) {
                                    if (is_bool($raw_val)) {
                                        // does this ever happen?
                                        $raw_val = intval($raw_val);
                                    }
                                    $val = $attribute->getKey($raw_val);
                                    /* When forcing categorical attributes, push the missing values to the domain; otherwise, any missing domain class will raise error */
                                    if ($val === false) {
                                        // TODO for ForceCategorical, do the select distinct query instead of doing this
                                        // if (in_array($this->getColumnTreatmentType($column), ["ForceCategorical"])) {
                                        //   $attribute->pushDomainVal($raw_val);
                                        //   $val = $attribute->getKey($raw_val);
                                        // }
                                        // else {
                                        Utils::die_error("Something's off. Couldn't find element in domain of attribute {$attribute->getName()}: " . Utils::get_var_dump($raw_val));
                                        // }
                                    }
                                } /* Dates & Datetime values */
                                else if (in_array($this->getColumnMySQLType($column), ["date", "datetime"])) {
                                    $type_to_format = [
                                        "date" => "Y-m-d"
                                        , "datetime" => "Y-m-d H:i:s"
                                    ];
                                    $format = $type_to_format[$this->getColumnMySQLType($column)];
                                    $date = DateTime::createFromFormat($format, $raw_val);
                                    if ($date === false) {
                                        // Utils::warn("Incorrect date string \"$raw_val\" (expected format: \"$format\")");
                                        $val = NULL;
                                    } else {
                                        switch ($this->getColumnTreatmentType($column)) {
                                            case "DaysSince":
                                                $today = new DateTime("now");
                                                $val = intval($date->diff($today)->format("%R%a"));
                                                break;
                                            case "MonthsSince":
                                                $today = new DateTime("now");
                                                $val = intval($date->diff($today)->format("%R%m"));
                                                break;
                                            case "YearsSince":
                                                $today = new DateTime("now");
                                                $val = intval($date->diff($today)->format("%R%y"));
                                                break;
                                            default:
                                                Utils::die_error("Unknown treatment for {$this->getColumnMySQLType($column)} column \"" .
                                                    $this->getColumnTreatmentType($column) . "\"");
                                                break;
                                        };
                                    }
                                } else {
                                    $val = $raw_val;
                                }
                                $attr_val = [$val];
                                break;
                        }
                    }
                }
                $attr_vals[] = $attr_val;
            } // foreach ($columns as $i_col => $column)
            unset($column);

            /* Append row */
            if ($this->identifierColumnName === NULL) {
                $data[] = $attr_vals;
            } else {
                /* Check that the identifier column actually identifies single rows,
                    and merge rows when needed. */
                $idVal = $raw_row[$this->getColNickname($this->identifierColumnName)];
                if (!isset($data[$idVal])) {
                    $data[$idVal] = $attr_vals;
                } else {
                    $attr_vals_orig = &$data[$idVal];

                    /* Check differences between rows */
                    foreach (Utils::zip($attr_vals_orig, $attr_vals, $columns) as $i_col => $z) {
                        $column = $columns[$i_col];
                        if ($z[0] === $z[1]) {
                            continue;
                        }
                        /* Only merging output values is allowed */
                        if ($i_col !== 0) {
                            Utils::die_error("Found more than one row with same identifier ({$this->identifierColumnName} = " . Utils::toString($idVal)
                                . ") but merging on column $i_col-th (" . $this->getColumnName($column)
                                . " failed (it's not an output column). " . PHP_EOL
                                . "First value: " . Utils::get_var_dump($z[0]) . PHP_EOL
                                . "Second value: " . Utils::get_var_dump($z[1]) . PHP_EOL
                                . "Column mysql type: " . Utils::get_var_dump($this->getColumnMySQLType($column)) . PHP_EOL
                                . "Column treatment: " . Utils::get_var_dump($this->getColumnTreatment($column)) . PHP_EOL
                                . "Column attr type: " . Utils::get_var_dump($this->getColumnAttrType($column)) . PHP_EOL
                                // . "Column name: " . get_var_dump($this->getColumnName($column)) . PHP_EOL
                                // . get_var_dump($attr_vals_orig) . get_var_dump($attr_vals)
                                . "Suggestion: explicitly ask to ignore this column."
                            );
                        }
                        $attribute = $attributes[$i_col];
                        if (is_array($attr_vals_orig[$i_col])) {
                            foreach (Utils::zip($z[0], $z[1]) as $a => $val) {
                                /* Only merging bool values by means of boolean-ORs is allowed */
                                if ($attribute[$a]->getType() == "bool") {
                                    $attr_vals_orig[$i_col][$a] = intval($attr_vals_orig[$i_col][$a] || $z[1][$a]);
                                } else {
                                    Utils::die_error("Found more than one row with same identifier value: '{$this->identifierColumnName}' = " . Utils::toString($idVal)
                                        . ", but I don't know how to merge values for column " . $this->getColumnName($column)
                                        . " ($i_col) of type '{$attribute[$a]->getType()}'. "
                                        . "Suggestion: specify ForceBinary/ForceCategoricalBinary treatment for this column (this will break categorical attributes into k binary attributes, easily mergeable via OR operation)."
                                    // . get_var_dump($z[0]) . get_var_dump($z[1])
                                    // . get_var_dump($attr_vals_orig) . get_var_dump($attr_vals)
                                    );
                                }
                            }
                        } else if ($data[$idVal][$i_col] !== NULL) {
                            Utils::die_error("Something's off. Invalid attr_val = " . Utils::get_var_dump($data[$idVal][$i_col]));
                        }
                    };
                    //
                }
            }
        } // foreach ($raw_data as $raw_row)

        return $data;
    }

    /* Generates SQL SELECT queries and interrogates the database. */
    private function SQLSelectColumns(
        array $columns
        , $idVal = NULL
        , array $recursionPath = []
        , array $outputColumn = NULL
        , bool $silent = !DEBUGMODE
        , bool $distinct = false
        , ?int $forceRecursionLevel = NULL
        , ?array $forceWhereClausesArr = NULL
        , bool $forceOrderByClause = true
        , bool $returnQuery = false
        , array $otherClauses = [])
    {

        // forceRecursionLevel
        $recursionLevel = $forceRecursionLevel;
        if ($forceRecursionLevel === NULL) {
            $recursionLevel = count($recursionPath);
        }

        // forceWhereClausesArr
        $whereClauses = $forceWhereClausesArr;
        if ($forceWhereClausesArr === NULL) {
            $whereClauses = $this->getSQLWhereClauses($idVal, $recursionPath);
        }

        /* Build SQL query string */
        $sql = "";

        /* SELECT ... FROM */
        $cols_str = [];

        if ($outputColumn !== NULL && !$distinct) {
            if ($idVal !== NULL) {
                $cols_str[] = "NULL AS " . $this->getColumnNickname($outputColumn);
            } else {
                $cols_str[] = $this->getColumnName($outputColumn) . " AS " . $this->getColumnNickname($outputColumn);
            }
        }

        foreach ($columns as $col) {
            $cols_str[] = $this->getColumnName($col) . " AS " . $this->getColumnNickname($col);
        }

        /* Add identifier column */
        if ($this->identifierColumnName !== NULL && !$distinct) {
            $cols_str[] = $this->identifierColumnName . " AS " . $this->getColNickname($this->identifierColumnName);
        }

        $sql .= "SELECT " . ($distinct ? "DISTINCT " : "") . Utils::mysql_list($cols_str, "aclai\\piton\\Utils::noop");

        /* Join all input tables AND the output tables needed, depending on the recursion depth */
        $tables = $this->inputTables;
        if ($idVal === NULL) {
            // echo "recursionLevel" . $recursionLevel;
            $tables = array_merge($tables, $this->getColumnTables($this->outputColumns[$recursionLevel]));
        }

        $sql .= " FROM";
        foreach ($tables as $k => $table) {
            $sql .= " ";
            if ($k == 0) {
                $sql .= $this->getTableName($table);
            } else {
                $sql .= $this->getTableJoinType($table) . " " . $this->getTableName($table);
                $clauses = $this->getTableJoinClauses($table);
                if (count($clauses)) {
                    $sql .= " ON " . join(" AND ", $clauses);
                }
            }
        }

        /* WHERE */

        if ($distinct) {
            if (count($cols_str) > 1) {
                Utils::die_error("Unexpected case: are you sure you want to ask for distinct rows with more than one field?"
                    . PHP_EOL . $sql . PHP_EOL . Utils::get_arr_dump($cols_str));
            }
            $whereClauses[] = "!ISNULL(" . $this->getColumnName($columns[0]) . ")";
        }

        if (count($whereClauses)) {
            $arr_whereClauses = [];
            foreach ($whereClauses as $whereClause) {
                if (is_string($whereClause)) {
                    $str_whereClause = $whereClause;
                } else if (is_array($whereClause)) {
                    $str_whereClause = $whereClause[0] . " " . $whereClause[1] . " ";
                    if ($whereClause[2][0] == "reuse_current_query") {
                        // Regenerate query until the previous constraint (ignoring the order clause)
                        $str_whereClause .= "(\n" . $this->SQLSelectColumns(
                                [$this->readColumn($whereClause[0])]
                                , $idVal // Note
                                , $recursionPath
                                , $outputColumn
                                , $silent
                                , true
                                , $whereClause[2][1]
                                , array_merge($arr_whereClauses, $whereClause[2][2])
                                , false
                                , true
                                , (isset($whereClause[2][3]) ? $whereClause[2][3] : [])
                            ) . ")\n";
                    }
                }
                $arr_whereClauses[] = $str_whereClause;
            }
            $sql .= " WHERE " . join(" AND ", $arr_whereClauses);
        }

        /* GROUP BY */
        if (isset($otherClauses["GROUP BY"])) {
            $sql .= " GROUP BY " . join(", ", Utils::toList($otherClauses["GROUP BY"]));
        }

        /* HAVING */
        if (isset($otherClauses["HAVING"])) {
            $sql .= " HAVING " . join(", ", Utils::toList($otherClauses["HAVING"]));
        }

        /* ORDER BY */
        if ($forceOrderByClause && !$distinct && count($this->orderByClauses)) {
            $sql .= " ORDER BY "
                . join(", ", array_map(function ($clause) {
                    return (is_string($clause) ? $clause : $clause[0] . " " . $clause[1]);
                }, $this->orderByClauses));
        }

        /* LIMIT */
        if ($idVal === NULL && $this->limit !== NULL) {
            $sql .= " LIMIT {$this->limit}";
        }
        if ($returnQuery) {
            return $sql;
        } else {
            /* Query database */
            // echo $sql . PHP_EOL;
            // die();
            // if (!$silent) {
            //     echo "SQL:" . PHP_EOL . $sql . PHP_EOL;
            // }
            //$raw_data = mysql_select($this->inputDB, $sql, $silent);
            $raw_data = DB::select(DB::raw($sql));
            return $raw_data;
        }
    }

    /* Need a nickname for every column when using table.column format,
        since PHP MySQL connections do not allow to access result fields
        using this notation. Therefore, each column is aliased to table_DOT_column */
    function getColNickname($colName)
    {
        if (strstr($colName, "(") === false) {
            // return str_replace(".", "_", $colName);
            return "X" . md5(str_replace(".", "_", $colName));
        } else {
            return "X" . md5($colName);
        }
    }

    /* Need a nickname for every table when saving Instances in the database,
        since MySQL doesn't like table names longer that 64 characters.
        It also tracks the name of the table in the DB.
    */
    function getTableNickname(string $tableName)
    {
        // TODO migrate to Laravel Query Builder
        $tableNickname = "X" . md5($tableName);
        /*$sql = "CREATE TABLE IF NOT EXISTS `Table reference` (`ID` INT AUTO_INCREMENT PRIMARY KEY, `Table nickname` VARCHAR(256) NULL, `Table name` VARCHAR(256) NOT NULL)";
        mysql_prepare_and_executes($this->inputDB, $sql);
        $sql = "INSERT INTO `Table reference` (`Table nickname`, `Table name`) VALUES ('"
            . mysqli_real_escape_string($this->inputDB, $tableName) . "', '" . mysqli_real_escape_string($this->inputDB,$tableNickname) . "')";
        mysql_prepare_and_executes($this->inputDB, $sql);*/
        return $tableNickname;
    }

    /* Helper */
    private function getSQLConstraints($idVal, array $recursionPath): array
    {
        $constraints = $this->getSQLWhereClauses($idVal, $recursionPath);
        foreach ($this->inputTables as $table) {
            $constraints = array_merge($constraints, $this->getTableJoinClauses($table));
        }
        // Filter any constraint that is not a string TODO maybe this function is
        // only used in readData and it doesn't need to be a separate part of it
        $constraints = array_values(array_filter($constraints, "is_string"));
        // TODO add those for the outputColumns, same as in getSQL... ?
        return $constraints;
    }

    /* Helper */
    private function getSQLWhereClauses($idVal, array $recursionPath): array
    {
        $whereClauses = [];
        if ($this->whereClauses !== NULL && count($this->whereClauses)) {
            $whereClauses = array_merge($whereClauses, $this->whereClauses[0]);
            // foreach ($this->whereClauses as $recursionLevel => $whereClausesSet) {
            //   $whereClauses = array_merge($whereClauses, $whereClausesSet);
            //   if ($recursionLevel >= count($recursionPath) + ($idVal !== NULL ? 0 : 1)) {
            //     break;
            //   }
            // }
        }
        if ($idVal !== NULL) {
            if ($this->identifierColumnName === NULL) {
                Utils::die_error("An identifier column name must be set. Please, use ->setIdentifierColumnName()");
            }
            $whereClauses[] = $this->identifierColumnName . " = $idVal";
        } else {
            // Append where clauses for the current hierarchy level
            // TODO is this useful?
            // if (isset($this->whereClauses[1+count($recursionPath)])) {
            //   $whereClauses = array_merge($whereClauses, $this->whereClauses[1+count($recursionPath)]);
            //   // var_dump($whereClauses);
            // }
            $outAttrs = $this->getOutputColumnNames();
            foreach ($recursionPath as $recursionLevel => $node) {
                // $this->getOutputColumnAttributes()[$recursionLevel][$node[0]]->getName();
                // var_dump([$node[0], $node[1]]);
                // var_dump($this->getOutputColumnAttributes()[$recursionLevel]);
                // var_dump($this->getOutputColumnAttributes()[$recursionLevel][$node[0]]);
                $whereClauses[] = $outAttrs[$recursionLevel]
                    . " = '" . $node[1] . "'";
            }
        }
        return $whereClauses;
    }

    

    /* Create and assign the corresponding attribute(s) to a given column */
    function assignColumnAttributes(array &$column, ?array $raw_data = null, array $recursionPath = [], bool $isOutputAttribute = false, bool $timing = false)
    {
        /* Attribute base-name */
        $attrName = $this->getColumnAttrName($column);

        /* At prediction time, I make the attributes the same as the models' attributes */
        if ($raw_data !== null) {
            $recursionLevel = count($recursionPath);

            if ($recursionLevel === 0) {
                $k = array_key_first($this->hierarchy["hierarchyNodes"][0]);
                $attributes = $this->hierarchy["hierarchyNodes"][0][$k]["attributes"];
            }
            else {
                $k = array_key_first($this->hierarchy["hierarchyNodes"][$recursionLevel][$recursionPath[0][1]]);
                $attributes = $this->hierarchy["hierarchyNodes"][$recursionLevel][$recursionPath[0][1]][$k]["attributes"];
            }
            if (array_search($attrName, array_column($attributes, "name")) === false) {

                $value = array_column($raw_data, $this->getColumnNickname($column))[0];

                $input = preg_quote($attrName, '~'); // don't forget to quote input string!
                $result = preg_grep('~' . $input . '~', array_column($attributes, "name"));

                /* Use value and result to create new attributes for instance and set only
                    result_value to value, the other to NO_value; then remove result from instance */
                $raw_data_array = (array)$raw_data[0];
                unset($raw_data_array[$this->getColumnNickname($column)]);
                foreach ($result as $i => $newAttribute) {
                    if ($newAttribute === $attrName . '_' . $value)
                        $raw_data_array[$this->getColNickname($newAttribute)] = $value;
                    else
                        $raw_data_array[$this->getColNickname($newAttribute)] = "NO_". DBFit::CleanClassName($newAttribute);
                    /* Also move correspondent attribute to the end of array: doing so, they are in the same order */
                    $v = $attributes[$i];
                    unset($attributes[$i]);
                    $attributes[] = $v;
                }
                if ($recursionLevel === 0)
                    $this->hierarchy["hierarchyNodes"][$recursionLevel][$k]["attributes"] = array_values($attributes);
                else
                    $this->hierarchy["hierarchyNodes"][$recursionLevel][$recursionPath[0][1]][$k]["attributes"] = array_values($attributes);
                $raw_data[0] = (object)$raw_data_array;
            }
        }
        
        switch (true) {
            /* Forcing a set of binary categorical attributes */
            case $this->getColumnTreatmentType($column) == "ForceSet":
                $depth = $this->getColumnTreatmentArg($column, 0);

                /* Find unique values */
                $domain = null;
                if ($raw_data === null) {
                  $raw_data = $this->SQLSelectColumns([$column], NULL, $recursionPath,
                      NULL, true, true);
                  $domain = array_column($raw_data, $this->getColumnNickname($column));
                }
                else {
                  /* I need to extrapolate the column (array indexes don't come in handy) */
                  $domain = array_column($raw_data, $this->getColumnNickname($column));
                  $domain = array_unique($domain);
                  $domain = array_filter($domain, "aclai\\piton\\Utils::notNull");
                  $domain = array_values($domain);
                }

                /* Also null appears as a value, I remove it for outputColumns */
                if ($isOutputAttribute) {
                  foreach ($domain as $i => $val) {
                    if ($val === null)
                      unset($domain[$i]);
                  }
                }

                /* Apply transform to $domain */
                $transformer = $this->getColumnTreatmentArg($column, 1);
                if ($transformer !== NULL) {
                    // $transformer = function ($x) { return [$x]; };
                    foreach ($val as $domain) {
                        $values = $transformer($val);
                        if ($values !== NULL) {
                            $domain = array_merge($domain, $values);
                        }
                    }
                    $domain = array_unique($domain);
                    $domain = array_values($domain);
                }

                /* Apply transform to $domain */
                $transformer = $this->getColumnTreatmentArg($column, 1);
                if ($transformer !== NULL) {
                    // $transformer = function ($x) { return [$x]; };
                    foreach ($val as $domain) {
                        $values = $transformer($val);
                        if ($values !== NULL) {
                            $domain = array_merge($domain, $values);
                        }
                    }
                    $domain = array_unique($domain);
                }

                if ($isOutputAttribute) {
                    usort($domain, [$this, "cmp_nodes"]);
                }
                // var_dump($domain);

                if (!count($domain)) {
                    // warn("Couldn't apply ForceSet (depth: " . toString($depth) . ") to column " . $this->getColumnName($column) . ". No data instance found.");
                    $attributes = NULL;
                } else {
                    $attributes = $this->forceCategoricalBinary($depth, $domain, $attrName);
                }
                if($timing) $tac = microtime(TRUE);
                if($timing) echo "case ForceSet took : " .  abs($tic - $tac) . "seconds.\n\n";
                break;
            /* Enum column */
            case $this->getColumnAttrType($column) == "enum":
                $domain_arr_str = (preg_replace("/enum\((.*)\)/i", "[$1]", $this->getColumnMySQLType($column)));
                $domain_arr = NULL;
                eval("\$domain_arr = " . $domain_arr_str . ";");
                $attributes = [new DiscreteAttribute($attrName, "enum", $domain_arr)];
                if($timing) $tac = microtime(TRUE);
                if($timing) echo "case enum took : " .  abs($tic - $tac) . "seconds.\n\n";
                break;
            /* Forcing a categorical attribute */
            /**
             * In this moment, ForceCategorical is forced to be as ForceCategoricalBinary.
             * TODO this could change in the future, so the commented code must not me removed!
             */
            case $this->getColumnTreatmentType($column) == "ForceCategorical":
                $depth = $this->getColumnTreatmentArg($column, 0);

                /* Find unique values */
                $domain = null;
                if ($raw_data === null) {
                  $raw_data = $this->SQLSelectColumns([$column], NULL, $recursionPath,
                      NULL, true, true);
                  $domain = array_column($raw_data, $this->getColumnNickname($column));
                }
                else {
                  /* I need to extrapolate the column (array indexes don't come in handy) */
                  $domain = array_column($raw_data, $this->getColumnNickname($column));
                  $domain = array_unique($domain);
                  $domain = array_filter($domain, "aclai\\piton\\Utils::notNull");
                  $domain = array_values($domain);
                }

                /* Also null appears as a value, I remove it for outputColumns */
                if ($isOutputAttribute) {
                  foreach ($domain as $i => $val) {
                    if ($val === null)
                      unset($domain[$i]);
                  }
                }

                /* Apply transform to $domain */
                $transformer = $this->getColumnTreatmentArg($column, 1);
                if ($transformer !== NULL) {
                    // $transformer = function ($x) { return [$x]; };
                    foreach ($val as $domain) {
                        $values = $transformer($val);
                        if ($values !== NULL) {
                            $domain = array_merge($domain, $values);
                        }
                    }
                    $domain = array_unique($domain);
                    $domain = array_values($domain);
                }

                if ($isOutputAttribute) {
                    usort($domain, [$this, "cmp_nodes"]);
                }
                // var_dump($domain);

                if (!count($domain)) {
                    // warn("Couldn't apply ForceSet (depth: " . toString($depth) . ") to column " . $this->getColumnName($column) . ". No data instance found.");
                    $attributes = NULL;
                } else if (count($domain) > 2) {
                    $this->setColumnTreatment($column, "ForceSet");
                    $attributes = $this->forceCategoricalBinary($depth, $domain, $attrName);
                } else {
                    $attributes = [new DiscreteAttribute($attrName, "enum", $domain)];
                }
                if($timing) $tac = microtime(TRUE);
                if($timing) echo "case forceCategorical took : " .  abs($tic - $tac) . "seconds.\n\n";
                break;

            /* Numeric column */
            case in_array($this->getColumnAttrType($column), ["int", "float", "double"]):
                $attributes = [new ContinuousAttribute($attrName, $this->getColumnAttrType($column))];
                if($timing) $tac = microtime(TRUE);
                if($timing) echo "case in_array [int, float, double] took : " .  abs($tic - $tac) . "seconds.\n\n";
                break;
            /* Boolean column */
            case in_array($this->getColumnAttrType($column), ["bool", "boolean"]):
                $attributes = [new DiscreteAttribute($attrName, "bool", ["0", "1"])];
                if($timing) $tac = microtime(TRUE);
                if($timing) echo "case in_array [bool, boolean] took : " .  abs($tic - $tac) . "seconds.\n\n";
                break;
            /* Text column */
            case $this->getColumnAttrType($column) == "text":
                switch ($this->getColumnTreatmentType($column)) {
                    case "BinaryBagOfWords":

                        /* Generate binary attributes indicating the presence of each word */
                        $generateDictAttrs = function ($dict) use ($attrName, &$column) {
                            $attributes = [];
                            foreach ($dict as $word) {
                                $a = new DiscreteAttribute("'$word' in $attrName",
                                    "word_presence", ["N", "Y"], $word);
                                $a->setMetadata($word);
                                $attributes[] = $a;
                            }
                            return $attributes;
                        };

                        /* The argument can be the dictionary size (k), or more directly the dictionary as an array of strings */
                        $arg = $this->getColumnTreatmentArg($column, 0);
                        if (is_array($arg)) {
                            $dict = $arg;
                            $attributes = $generateDictAttrs($dict);
                        } else if (is_integer($arg)) {
                            $k = $arg;

                            /* Find $k most frequent words */
                            $word_counts = [];
                            $raw_data = $this->SQLSelectColumns([$column], NULL, $recursionPath, NULL, true);

                            $lang = $this->defaultOptions["textLanguage"];
                            if (!isset($this->stop_words)) {
                                $this->stop_words = [];
                            }
                            if (!isset($this->stop_words[$lang])) {
                                $this->stop_words[$lang] = explode("\n", file_get_contents("assets/" . $lang . "-stopwords.txt"));
                            }
                            foreach ($raw_data as $raw_row) {
                                $text = $raw_row[$this->getColumnNickname($column)];

                                if ($text !== NULL) {
                                    $words = $this->text2words($text, $lang);

                                    foreach ($words as $word) {
                                        if (!isset($word_counts[$word]))
                                            $word_counts[$word] = 0;
                                        $word_counts[$word] += 1;
                                    }
                                }
                            }
                            // var_dump($word_counts);

                            if (!count($word_counts)) {
                                // Utils::warn("Couldn't derive a BinaryBagOfWords dictionary for column \"" . $this->getColumnName($column) . "\". This column will be ignored.");

                                $attributes = NULL;
                            } else {
                                $dict = [];
                                foreach (range(0, $k - 1) as $i) {
                                    $max_count = max($word_counts);
                                    $max_word = array_search($max_count, $word_counts);
                                    $dict[] = $max_word;
                                    unset($word_counts[$max_word]);
                                    if (!count($word_counts)) {
                                        break;
                                    }
                                }
                                // var_dump($dict);

                                // if (count($dict) < $k) {
                                //     Utils::warn("Couldn't derive a BinaryBagOfWords dictionary of size $k for column \"" . $this->getColumnName($column) . "\". Dictionary of size " . count($dict) . " will be used.");
                                // }
                                $attributes = $generateDictAttrs($dict);
                            }
                        } else if ($arg === NULL) {
                            Utils::die_error("Please specify a parameter (dictionary or dictionary size)"
                                . " for bag-of-words"
                                . " processing column '" . $this->getColumnName($column) . "'.");
                        } else {
                            Utils::die_error("Unknown type of parameter for bag-of-words"
                                . " (column '" . $this->getColumnName($column) . "'): "
                                . Utils::get_var_dump($arg) . ".");
                        }
                        break;
                    default:
                        Utils::die_error("Unknown treatment for text column \""
                            . $this->getColumnName($column) . "\" : "
                            . Utils::get_var_dump($this->getColumnTreatmentType($column)));
                        break;
                }
                if($timing) $tac = microtime(TRUE);
                if($timing) echo "case text took : " .  abs($tic - $tac) . "seconds.\n\n";
                break;
            default:
                Utils::die_error("Unknown column type: " . $this->getColumnMySQLType($column));
                if($timing) $tac = microtime(TRUE);
                if($timing) echo "case default took : " .  abs($tic - $tac) . "seconds.\n\n";
                break;
        }

        /* Sanity check */
        if (is_array($attributes) and !count($attributes)) {
            Utils::die_error("Something's off. Attributes set for a column (here '"
                . $this->getColumnName($column) . "') can't be empty: " . Utils::get_var_dump($attributes) . PHP_EOL . Utils::get_var_dump($column) . PHP_EOL);
        }

        /* Each column has a tree of attributes, because the set of attributes for the column depends on the recursion path. This is done in order to leverage predicates that are the most specific.  */
        $this->setColumnAttributes($column, $recursionPath, $attributes);

        if ($raw_data !== null) {
            return $raw_data;
        }
    }

    /**
     * Set node of hierarchy structure. It can be used at training time to set information about
     * the hierarchy to be stored in the database.
     * Each node is in the form:
     *  - name, id_model, ... (properties of the node)
     *  - id of the father-problem node
     *  - ids of the sub-problems nodes
     * 
     * Nodes are indexed by problem name (TODO is this safe? This is done to simplify research)
     * Note that this structure is similar to a double-linked list
     */
    protected function setHierarchyNode(object $model, ?string $fatherNode, int $modelId, int $recursionLevel)
    {
        $hierarchyNode = [];

        /* The name of the class of the model/problem solved by the problem */
        $modelName = DBFit::cleanClassName($model->getClassAttribute()->getName());
        $hierarchyNode["name"] = $modelName;
        /* The id of the class_model instance associated to the molde into the database */
        $hierarchyNode["model_id"] = $modelId;
        foreach ($model->getAttributes() as $a)
            $hierarchyNode["attributes"][] =  $a->serializeToArray();
        
        if ($fatherNode === null) {
            /* Case Level 0 */
            /* The name of the father-problem node, in this case it is empty (sons of root node) */
            $hierarchyNode["father_node"] = [];

            assert($recursionLevel == 0);
            $this->hierarchy["hierarchyNodes"][$recursionLevel][$modelName] = $hierarchyNode;
        } else {
            /* Case sub-problem */
            /* The name of the father-problem node */
            $fatherName = DBFit::CleanClassName($fatherNode);
            $hierarchyNode["father_node"] = $fatherName;
            /* Each node has an array of sub-problems names. */
            /* These are stored when the sub-problem is being set, and not when the node is being set */
            $this->hierarchy["hierarchyNodes"][$recursionLevel-1][$fatherName]["sub_problems"][] = $modelName;

            $this->hierarchy["hierarchyNodes"][$recursionLevel][$fatherName][$modelName] = $hierarchyNode;
        }
    }

    /* Train and test all the model tree on the available data, and save to database */
    public function updateModel(int $idModelVersion, array $recursionPath = []) : bool
    {
        echo "DBFit->updateModel(" . Utils::toString($recursionPath) . ")" . PHP_EOL;

        $recursionLevel = count($recursionPath);

        if ($recursionLevel === 0) {
            $this->experimentID = date('Y-m-d H:i:s');
        }

        if (!($this->learner instanceof Learner)) {
            echo ("Learner is not initialized. Please, use ->setLearner() or ->setLearningMethod()");
            return true;
        }

        /* Read the dataframes specific to this recursion path */
        $rawDataframe = $this->readData(NULL, $recursionPath, $numDataframes);

        // if($recursionLevel === 0) {
        //   $this->models["rawDataframe"] = $rawDataframe;
        // }

        /* Check: if no data available stop recursion */
        if ($rawDataframe === NULL || !$numDataframes) {
            echo "Train-time recursion stops here due to lack of data (recursionPath = " . Utils::toString($recursionPath)
                . "). " . PHP_EOL;
            if ($recursionLevel == 0) {
                echo ("Training failed! Couldn't find data.");
                return true;
            }
            return false;
        }

        /* Obtain output attributes */
        // $outputAttributes = $this->getColumnAttributes($this->outputColumns[$recursionLevel], $recursionPath);

        /* Prepare child recursion paths, in order to train the models in a breadth-first fashion */
        $childPaths = [];

        /* For each attribute, train subtree */
        foreach ($this->generateDataframes($rawDataframe, $idModelVersion) as $i_prob => $dataframe) {
            echo "Problem $i_prob/" . $numDataframes . PHP_EOL;
            // $outputAttribute = $outputAttributes[$i_prob];
            $outputAttribute = $dataframe->getClassAttribute();

            /* If no data available, skip training */
            if (!$dataframe->numInstances()) {
                echo "Skipping node due to lack of data." . PHP_EOL;
                if ($recursionLevel == 0) {
                    echo ("Training failed! No data instance found.");
                    return true;
                }
                continue;
            }

            /* If data is too unbalanced, skip training */
            /* TODO inside if, skip node if number of instance is too little */
            if ($this->getCutOffValue() !== NULL &&
                !$dataframe->checkCutOff($this->getCutOffValue())) {
                echo "Skipping node due to unbalanced dataset found"
                    // . "("
                    // . $dataframe->checkCutOff($this->getCutOffValue())
                    // . " > "
                    // . $this->getCutOffValue()
                    // . ")";
                    . "." . PHP_EOL;
                /* TODO not just continue, create empty node without recursion */
                continue;
            }

            //$dataframe->saveToCSV("datasets/data-" . $this->getModelName($recursionPath, $i_prob) . ".csv");
            //$dataframe->save_ARFF("datasets/arff/data-" . $this->getModelName($recursionPath, $i_prob) . ".arff");
            //$dataframe->saveToDB($this->getTableNickname("data-" . $this->getModelName($recursionPath, $i_prob)));

            /* Obtain and train, test set */
            list($trainData, $testData) = $this->getDataSplit($dataframe);

            // echo "TRAIN" . PHP_EOL . $trainData->toString(DEBUGMODE <= 0) . PHP_EOL;
            // echo "TEST" . PHP_EOL . $testData->toString(DEBUGMODE <= 0) . PHP_EOL;

            echo "TRAIN: " . $trainData->numInstances() . " instances" . PHP_EOL;
            echo "TEST: " . $testData->numInstances() . " instances" . PHP_EOL;

            // $trainData->save_CSV("datasets/data-" . $this->getModelName($recursionPath, $i_prob) . "-TRAIN.csv");
            // $testData->save_CSV("datasets/data-" . $this->getModelName($recursionPath, $i_prob) . "-TEST.csv");

            /*if ($i_prob == 0) {
                $trainData->save_CSV("datasets/data-" . $this->getModelName($recursionPath, $i_prob) . "-TRAIN.csv"); // , false);
                $testData->save_CSV("datasets/data-" . $this->getModelName($recursionPath, $i_prob) . "-TEST.csv"); // , false);
                $trainData->save_ARFF("datasets/arff/data-" . $this->getModelName($recursionPath, $i_prob) . "-TRAIN.arff");
                $testData->save_ARFF("datasets/arff/data-" . $this->getModelName($recursionPath, $i_prob) . "-TEST.arff");
                $trainData->saveToDB($this->outputDB, $this->getTableNickname("data-" . $this->getModelName($recursionPath, $i_prob) . "-TRAIN")); // trainData
                $testData->saveToDB($this->outputDB, $this->getTableNickname("data-" . $this->getModelName($recursionPath, $i_prob) . "-TEST"));  // testData
            }*/

            /* Train */
            $model_name = $this->getModelName($recursionPath, $i_prob);
            //$model_id = $this->getModelName($recursionPath, $i_prob, true);
            $model = $this->learner->initModel();

            $model->fit($trainData, $this->learner);
            // "python", "sklearn/CART"
            // "python", "wittengstein/RIPPER"

            echo "Trained model '$model_name'." . PHP_EOL;

            // die_error(strval(DEBUGMODE) . strval(DEBUGMODE_DATA) . strval(DEBUGMODE & DEBUGMODE_DATA));

            echo $model . PHP_EOL;

            /* Save model */

            //$model->save(Utils::join_paths(MODELS_FOLDER, $model_name));
            // $model->save(join_paths(MODELS_FOLDER, date("Y-m-d_H:i:s") . $model_name));

            $fatherNode = null;
            if (!empty($recursionPath)) {
                $fatherNode = $recursionPath[array_key_last($recursionPath)][2];
            }
            $modelId = $model->saveToDB($idModelVersion, $recursionLevel, $fatherNode,
                                        $this->learner->getName(), $testData, $trainData);
            
            $this->setHierarchyNode($model, $fatherNode, $modelId, $recursionLevel);
            //$model->dumpToDB($this->outputDB, $model_id);
            // . "_" . join("", array_map([$this, "getColumnName"], ...).);

            $this->setHierarchyModel($recursionPath, $i_prob, clone $model);
            $prob_name = $this->getHierarchyName($recursionPath, $i_prob);
            $subRecursionPath = array_merge($recursionPath, [[$i_prob, $prob_name]]);

            /* Test */
            /** TODO Not working with sklearn :( */
            /* $testResults = $model->test($testData);

            if ($this->identifierColumnName !== NULL) {
                $testResTuplesGtprrt = Utils::zip_assoc($testResults["ground_truths"], $testResults["predictions"], $testResults["rule_types"]);
                // var_dump($testResults["rule_types"]);
                // var_dump($testResTuplesGtprrt);
                foreach ($testResTuplesGtprrt as $instance_id => $gtprrt) {
                    $res = [$testData->reprClassVal($gtprrt[0]), $testData->reprClassVal($gtprrt[1]), $gtprrt[2]];

                    $classRecursionPath = array_column($subRecursionPath, 1);
                    $classRecursionPath = array_merge($classRecursionPath, ["res"]);
                    Utils::arr_set_value($this->predictionResults, array_merge($classRecursionPath, [$instance_id]), $res, true);
                    // echo "changed" . PHP_EOL . toString($this->predictionResults) . PHP_EOL . toString(array_merge($classRecursionPath, [$instance_id])) . PHP_EOL;
                }
            }
            */

            /* Prepare recursion */
            if ($recursionLevel + 1 == $this->getHierarchyDepth()) {
                /* Recursion base case */
                echo "Train-time recursion stops here (recursionPath = " . Utils::toString($recursionPath)
                    . ", problem $i_prob/" . $numDataframes . ") : '$model_name'. " . PHP_EOL;
            } else {
                /* Recursive step: for each output class value, recurse and train the subtree */
                echo "Branching at depth $recursionLevel on attribute \""
                    . $outputAttribute->getName() . "\" ($i_prob/"
                    . $numDataframes . ")) "
                    . " with domain " . Utils::toString($outputAttribute->getDomain())
                    . ". " . PHP_EOL;

                // echo get_var_dump($outputAttribute->getDomain()) . PHP_EOL;

                foreach ($outputAttribute->getDomain() as $className) {
                    // TODO right now I'm not recurring when a "NO_" outcome happens. This is not supersafe, there must be a nice generalization.
                    if (!Utils::startsWith($className, "NO_")) {
                        echo "Recursion on class '$className' for attribute \""
                            . $outputAttribute->getName() . "\". " . PHP_EOL;
                        // TODO generalize this. For each level we have a problem A, subproblems B,C,D. E dunque A/B, A/C, etc. For each subproblem we have a certain number of classes, like A/B/B, A/B/NO_B for the binary case.
                        $childPaths[] = array_merge($recursionPath, [[$i_prob, $className, $outputAttribute->getName()]]);
                    }
                }
            }
        } // END foreach

        /* Recurse */
        $erroroccurred = false;
        foreach ($childPaths as $childPath) {
            /** childPath = [i-prob, className, fatherNodeClassName] */
            $e = $this->updateModel($idModelVersion, $childPath);
            if ($e) {
                $erroroccurred = true;
            }
        }

        if ($recursionPath === []) {
            //print_r($this->hierarchy);
<<<<<<< HEAD
            ModelVersion::where('id', $idModelVersion)->update(["hierarchy" => json_encode($this->hierarchy)]);
=======
            ModelVersion::where("id", $idModelVersion)->update(["hierarchy" => json_encode($this->hierarchy)]);
>>>>>>> ea3f41f7
        }
        return $erroroccurred;
    }

    /**
     * TODO
     * Load an existing set of models.
     * Defaulted to the models trained the most recently
     */
    // function loadModel(?string $path = NULL) {
    //   echo "DBFit->loadModel($path)" . PHP_EOL;

    //   die_error("TODO loadModel, load the full hierarchy");
    //   /* Default path to that of the latest model */
    //   if ($path === NULL) {
    //     $models = filesin(MODELS_FOLDER);
    //     if (count($models) == 0) {
    //       die_error("loadModel: No model to load in folder: \"". MODELS_FOLDER . "\"");
    //     }
    //     sort($models, true);
    //     $path = $models[0];
    //     echo "$path";
    //   }

    //   $this->models = [DiscriminativeModel::loadFromFile($path)];
    // }

    /**
     * Use the models for predicting the values of the output columns for a new instance,
     * identified by the identifier column.
     * 
     * Notice that, if the models used for the prediction are not normalized, the last
     * group of antecedents belong to the activated rule, while the previous groups
     * are an information about the rules that haven't been activated.
     * Therefore, the full rule should be the activated rule interjected with the negation
     * of the previous rules, or interjected with the union of their negated antecedents.
     * 
     * For example, considering the following not normalized model:
     *  R0 = [A00, A01]
     *  R1 = [A10, A11, A12, A13]
     *  R2 = [A20, A21, A22]
     *  R3 = [A30, A31, A32]
     *  R4 = []
     * If the third rule R2 is activated and the model isn't normalized, the function will retrieve
     * information about the antecedents of R0, R1, R2 in the form of an array:
     *  [
     *      0 => [A00, A01],
     *      1 => [A10, A11, A12, A13],
     *      2 => [A20, A21, A22]
     *  ]
     * and only the antecedent of the last group [A20, A21, A22] are to be considered antecedents of R2.
     * The full rule would be:
     *  R2 AND NOT R0 AND NOT R1
     * therefore:
     *  (A20 AND A21 AND A22) AND NOT (A00 AND A01) AND NOT (A10 AND A11 AND A12 AND A13)
     * or, eventually:
     *  A20 AND A21 AND A22 AND (NOT A00 OR NOT A01) AND (NOT A10 OR NOT A11 OR NOT 12 OR NOT A13)     *  
     * 
     * @param string $idVal The instance identifier value.
     * @param array $recursionPath The recursion path which brought us here.
     * @param int $idModelVersion The id of the model version on which we base the actual predict.
     * @param bool $log If true, print a log of the execution. Useful for debugging.
     * @return array The classes which contains the instance, and information about the rule which covered it. 
     */
    function predictByIdentifier(string $idVal, array $recursionPath = [], ?int $idModelVersion = null, bool $log = false, bool $timing = false, $findWorkingModelOtherwise = true) : array
    {
<<<<<<< HEAD
        $attempts_countdown = 1;
        if ($findWorkingModelOtherwise) {
            $attempts_countdown = 500;
        }

        $modelVersion = null;
        $problem = null;
=======
        /* The prediction is based on the problem associated with the model version. */
        $q = ModelVersion::where("id", $idModelVersion);
        // Utils::die_error(Utils::get_var_dump($q->count()));
        if ($q->count() == 0) {
            return [];
        }

        $modelVersion = $q->first();
        $idProblem = $modelVersion->id_problem;
        $problem = Problem::where("id", $idProblem)->first();
>>>>>>> ea3f41f7

        while ($attempts_countdown > 0) {
            $attempts_countdown--;
            /* The prediction is based on the problem associated with the model version. */
            $q = ModelVersion::where('id', $idModelVersion);
            // Utils::die_error(Utils::get_var_dump($q->count()));
            if ($q->count() == 0) {
                if ($attempts_countdown == 0) {
                    return [];
                } else {
                    $idModelVersion--;
                }
            } else {
                $modelVersion = $q->first();
                $idProblem = $modelVersion->id_problem;
                $problem = Problem::where('id', $idProblem)->first();

                /* To enhance performance: re-store hierarchy object */
                if ($modelVersion->hierarchy === NULL) {
                    if ($attempts_countdown == 0) {
                        Utils::die_error("modelVersion's hierarchy is NULL. This is likely due to an unfinished learning process.");
                    } else {
                        $idModelVersion--;
                    }
                }
            }
            // var_dump($idModelVersion);
        }

        $this->hierarchy = $modelVersion->hierarchy;

        if ($recursionPath == []) {
            /* Predict by identifier is called in a second moment, thus DBFit is just been created. */
            /* TODO use the data stored in the database for the problem. */
            $problemName = $problem->name;
            /* Set DBFit options */
            $this->setTrainingMode(config($problemName . '.trainingMode'));
            $this->setCutOffValue(config($problemName . '.cutOffValue'));
            foreach (config($problemName . '.defaultOptions') as $defaultOption) {
              $this->setDefaultOption($defaultOption[0], $defaultOption[1]);
            }
            $this->setInputTables(config($problemName . '.inputTables'));
            $this->setWhereClauses(config($problemName . '.whereClauses'), true);
            $this->setOrderByClauses(config($problemName . '.orderByClauses'));
            $this->setIdentifierColumnName(config($problemName . '.identifierColumnName'));
            $this->setInputColumns(config($problemName . '.inputColumns'));
            $this->setOutputColumns(config($problemName . '.outputColumns'));
            $this->setGlobalNodeOrder(config($problemName . '.globalNodeOrder'));
        }

        if ($log == true) {
            echo "DBFit->predictByIdentifier($idVal, " . Utils::toString($recursionPath) . ")" . PHP_EOL;
        }

        /* Check. */
        if ($this->identifierColumnName === NULL) {
            Utils::die_error("In order to use ->predictByIdentifier(), an identifier column must be set. Please,
                              use ->setIdentifierColumnName()");
        }

        $recursionLevel = count($recursionPath);

        /* Recursion base case. */
        if ($recursionLevel == $this->getHierarchyDepth()) {
            if ($log == true) {
                echo "Prediction-time recursion stops here due to reached bottom (recursionPath = "
                    . Utils::toString($recursionPath) . ")" . PHP_EOL;
            }
            return [];
        }

        $predictions = [];

        /* Read the dataframes specific to this recursion path. */
        $rawDataframe = $this->readData($idVal, $recursionPath, $numDataframes, true, true, $timing);
        if($timing) $tac = microtime(TRUE);
        if($timing) echo "after readData: " .  abs($tic - $tac) . "seconds.\n";

        /* If no model was trained for the current node, stop the recursion. */
        if ($rawDataframe === NULL) {
            if ($log == true) {
                echo "Prediction-time recursion stops here due to lack of a model (recursionPath = "
                    . Utils::toString($recursionPath) . ":" . PHP_EOL;
            }
            return [];
        }

        /* Check: if no data available stop recursion. */
        if ($rawDataframe === NULL || !$numDataframes) {
            if ($log == true) {
                echo "Prediction-time recursion stops here due to lack of data (recursionPath = "
                    . Utils::toString($recursionPath) . "). " . PHP_EOL;
                if ($recursionLevel == 0) {
                    Utils::die_error("Couldn't compute output attribute (at root level prediction-time).");
                }
            }
            return [];
        }

        /* For each attribute, predict subtree */
        foreach ($this->generateDataframes($rawDataframe, null) as $i_prob => $dataframe) {
            if ($log == true) {
                echo "Problem $i_prob/" . $numDataframes . PHP_EOL;
            }

            /* If no data available, skip training */
            if (!$dataframe->numInstances()) {
                if ($log == true) {
                    Utils::die_error("No data instance found at prediction time. "
                        . "Path: " . Utils::toString($recursionPath));
                }
                continue;
            }

            /* Check that a unique data instance is retrieved */
            if ($dataframe->numInstances() !== 1 && $log == true) {
                Utils::die_error("Found more than one instance at predict time. Is this wanted? ID:
                                 {$this->identifierColumnName} = $idVal");
            }

            /* Retrieve model */
            $model_name = $this->getModelName($recursionPath, $i_prob);
            if (Utils::startsWith($model_name, "_")) {
              $model_name = mb_substr($model_name, 1);
            }
            $classModel = ClassModel::where('id_model_version', $idModelVersion)
              ->where('class', 'like', '%' . $model_name . '%')->first();
            if ($classModel === null) {
              continue;
            }
            $model = RuleBasedModel::createFromDB($classModel->id);
            if($timing) $tic = microtime(TRUE);
            if($timing) echo "after createFromDB: " .  abs($tic - $tac) . "seconds.\n";
            /* If the model came from SKLearnLearner, i need to specify it's normalized. */
            if (Utils::startsWith($modelVersion->learner, "SKLearnLearner")) {
                $model->setIsNormalized(true);
            }

            if ($model === NULL) {
                continue;
            }
            if (!($model instanceof DiscriminativeModel) && $log == true) {
                Utils::die_error("Something's off. Model '$model_name' is not a DiscriminativeModel. "
                    . Utils::get_var_dump($model));
            }

            /* Perform local prediction */
            $predictionOutput = $model->predict($dataframe, true, false, true, null);
            if($timing) $tac = microtime(TRUE);
            if($timing) echo "after predict: " .  abs($tic - $tac) . "seconds.\n";
            /* If prediction failes (it could happen for suclasses), return */
            if (!isset($predictionOutput["predictions"][$idVal])) {
                if ($log) echo "Couldn't perform predictions on $className for $idVal\n";
                return [];
            }
            $predictedVal     = $predictionOutput["predictions"][$idVal];
            $storedRules      = $predictionOutput["storedRules"][$idVal];
            if ($predictionOutput["rules_measures"][$idVal] != "") {
                $ruleMeasures     = $predictionOutput["rules_measures"][$idVal];
            } else {
                if ($log) {
                    echo "No measures found for activated rule when predicting if $idVal" . PHP_EOL;
                }
            }
            $className        = $dataframe->reprClassVal($predictedVal);
            if ($log) {
                echo "Prediction: [$predictedVal] '$className' (using model '$model_name')" . PHP_EOL;
            }

            /**
             * I want the antecedents to have a more similar format to the json one in the database.
             * Remember: just the last array of antecedents, in fact, contains the activated rule.
             * But for not normalized models, we want to keep track of the rules encountered before
             * its activation which haven't been activated.
             */
            $rulesAntecedents = [];
            foreach ($storedRules as $sr => $storedRule) {
                /* I actually just need to store the antecedents. */
                $ruleAntecedents = $storedRule->getAntecedents();
                foreach ($ruleAntecedents as $ra => $ruleAntecedent) {
                    $rulesAntecedents[$sr][$ra] =  $ruleAntecedent->serializeToArray();
                }
            }

            /* String associated with predicted value */
            $predictedStringVal = $model->getClassAttribute()->getDomain()[$predictedVal];

            /* Recursive step: recurse and predict the subtree of this predicted value */
            // TODO right now I'm not recurring when a "NO_" outcome happens. This is not supersafe, there must be a nice generalization.
            
            //Update: not if class name, but if value starts with no_
            if (!Utils::startsWith($predictedStringVal, "NO_")) {
            
            //if (!Utils::startsWith($className, "NO_")) {
                /*$predictions[] = [[$dataframe->getClassAttribute()->getName(), $predictedVal],
                    $this->predictByIdentifier($idVal, array_merge($recursionPath, [[$i_prob, $className]]), $idModelVersion)];*/
                // $predictions[] = [
                //     [
                //         $dataframe->getClassAttribute()->getName(),
                //         $predictedVal,
                //         $rulesAntecedents,
                //         $ruleMeasures
                //     ],
                //     $this->predictByIdentifier($idVal, array_merge($recursionPath, [[$i_prob, $className]]),
                //     $idModelVersion)
                // ];
                $prediction["class"] = DBFit::cleanClassName($dataframe->getClassAttribute()->getName());
                $prediction["predictedValue"] = $predictedStringVal;
                /**
                 * Only the last sub-array contains the activated rules, while the previous rules
                 * are the rules which haven't been activated.
                 * The full rule would be the activated rule plus the conjunction of the negated precious rules.
                 */
                if (empty($rulesAntecedents)) {
                    $prediction["rules"] = [[]];
                }
                else {
                    $prediction["rules"] = $rulesAntecedents;
                }
                $prediction["rule_stats"] = $ruleMeasures;
                $prediction["subclasses"] = $this->predictByIdentifier(
                    $idVal,
                    array_merge($recursionPath, [[$i_prob, $predictedStringVal]]),
                    $idModelVersion,
                    $log,
                    $timing
                );
                $predictions[] = $prediction;
            }
        }

        /* At root level, finally prints the whole prediction tree */
        if ($recursionLevel == 0 && $log == true) {
            echo "Predictions: " . PHP_EOL;
            foreach ($predictions as $i_prob => $pred) {
                echo "[$i_prob]: " . Utils::toString($pred) . PHP_EOL;
            }
            echo PHP_EOL;
        }

        if ($timing)
            $end = microtime(TRUE);
        if ($timing)
            echo "predictByIdentifier took " . ($end - $start) . " seconds to complete." . PHP_EOL;

        return $predictions;
    }

    /**
     * Usually, the retrieves className is in the form ClassAttr_ClassVal,
     * but we usually want only the class value.
     */
    static protected function cleanClassName(string $className) : string
    {
        preg_match("/(.*)_(.*_.*)/", $className, $matches);
        if (empty($matches)) {
            preg_match("/(.*)_(.*)/", $className, $matches);
            if (empty($matches)) {
                return $className;
            } else {
                return $matches[2];
            }
            return $className;
        } else {
            return $matches[2];
        }
    }


    // TODO document from here
    // TODO use Nlptools
    function text2words(string $text, string $lang): array
    {
        // if ($text === NULL) {
        //   return [];
        // }
        $text = mb_strtolower($text);

        # to keep letters only (remove punctuation and such)
        $text = preg_replace('/[^a-z]+/i', '_', $text);

        # tokenize
        $words = array_filter(explode("_", $text));

        # remove stopwords
        $words = array_diff($words, $this->stop_words[$lang]);

        # lemmatize
        // lemmatize($text)

        # stem
        if ($lang == "en") {
            $words = array_map(["PorterStemmer", "Stem"], $words);
        }

        return $words;
    }

    /* Helpers */
    function getOutputColumnNames()
    {
        return array_map([$this, "getColumnName"], $this->outputColumns);
    }

    function getPathRepr(array $recursionPath): string
    {
        return Utils::array_list($recursionPath, ";");
    }

    static function isEnumType(string $mysql_type)
    {
        return preg_match("/^enum.*$/i", $mysql_type);
    }

    static function isTextType(string $mysql_type)
    {
        return preg_match("/^varchar.*$/i", $mysql_type) ||
            preg_match("/^text.*$/i", $mysql_type);
    }

    function getTableName(array $tab): string
    {
        return $tab["name"];
    }

    function &getTableJoinClauses(array $tab)
    {
        if (is_array($tab["joinClauses"])) {
            return $tab["joinClauses"];
        }
        $jc = array($tab["joinClauses"]);
        return $jc;
    }

    function pushTableJoinClause(array &$tab, string $clause)
    {
        $tab["joinClauses"][] = $clause;
    }

    function &getTableJoinType(array $tab)
    {
        return $tab["joinType"];
    }

    function getColumnName(array &$col, bool $force_no_table_name = false): string
    {
        $n = $col["name"];
        return $force_no_table_name && count(explode(".", $n)) > 1 ? explode(".", $n)[1] : $n;
    }

    function &getColumnTreatment(array &$col)
    {
        if ($col["treatment"] !== NULL)
            Utils::listify($col["treatment"]);
        $tr = &$col["treatment"];
        if ($tr === NULL) {
            if ($this->getColumnAttrType($col, $tr) === "text") {
                if ($this->defaultOptions["textTreatment"] !== NULL) {
                    $this->setColumnTreatment($col, $this->defaultOptions["textTreatment"]);
                } else {
                    Utils::die_error("A treatment for text fields is required. Please, specify one for column {$this->getColumnName($col)}, or set a default treatment for text fields using ->setDefaultOption(\"textTreatment\", ...). For example, ->setDefaultOption(\"textTreatment\", [\"BinaryBagOfWords\", 10])");
                }
                return $this->getColumnTreatment($col);
            } else if (in_array($this->getColumnAttrType($col, $tr), ["date", "datetime"])) {
                if ($this->defaultOptions["dateTreatment"] !== NULL) {
                    $this->setColumnTreatment($col, $this->defaultOptions["dateTreatment"]);
                } else {
                    Utils::die_error("A treatment for date fields is required. Please, specify one for column {$this->getColumnName($col)}, or set a default treatment for date fields using ->setDefaultOption(\"dateTreatment\", ...). For example, ->setDefaultOption(\"dateTreatment\", \"DaysSince\")");
                }
                return $this->getColumnTreatment($col);
            }
        }

        return $tr;
    }

    function getColumnTreatmentType(array &$col)
    {
        $tr = $this->getColumnTreatment($col);
        $t = !is_array($tr) ? $tr : $tr[0];
        return $t;
    }

    function getColumnTreatmentArg(array &$col, int $j)
    {
        $j = ($j < 0 ? $j : 1 + $j);
        $tr = $this->getColumnTreatment($col);
        return !is_array($tr) || !isset($tr[$j]) ? NULL : $tr[$j];
    }

    function getColumnNickname($col)
    {
        return $this->getColNickname($this->getColumnName($col));
    }

    function setColumnTreatment(array &$col, $val)
    {
        if ($val !== NULL) {
            if (is_array($val)) {
                Utils::listify($val);
                /** TODO in this moment, ForceCategorical are transformed in binary attributes too */
                /**
                 * The check on the number of elements in the domain prevents to change the attribute if it is
                 * already binary.
                 */
                /*if (($val[0] == "ForceCategorical" && (count($this->getColumnAttributes($col)) > 2))
                    || $val[0] == "ForceCategoricalBinary") {*/
                if ($val[0] == "ForceCategoricalBinary") {
                    $val = array_merge(["ForceSet", 0], array_slice($val, 1));
                }
            } else {
                /** TODO in this moment, ForceCategorical are transformed in binary attributes too */
                /*if (($val == "ForceCategorical" && (count($this->getColumnAttributes($col)) > 2))
                    || $val == "ForceCategoricalBinary") {*/
                if ($val == "ForceCategoricalBinary") {
                    $val = array_merge(["ForceSet", 0], array_slice([$val], 1));
                }
            }
        }

        $col["treatment"] = $val;
    }

    function getColumnAttrName(array &$col)
    {
        return $col["attrName"];
    }

    function getColumnMySQLType(array &$col)
    {
        return $col["mysql_type"];
    }

    function getColumnAttributes(array &$col, array $recursionPath): ?array
    {
        return isset($col["attributes"][$this->getPathRepr($recursionPath)]) ?
            $col["attributes"][$this->getPathRepr($recursionPath)] : NULL;
    }

    function setColumnAttributes(array &$col, array $recursionPath, ?array $attrs)
    {
        $col["attributes"][$this->getPathRepr($recursionPath)] = $attrs;
    }

    function getColumnTables(array &$col)
    {
        return $col["tables"];
    }

    function getColumnAttrType(array &$col, $tr = -1)
    {
        $mysql_type = $this->getColumnMySQLType($col);
        if (self::isEnumType($mysql_type)) {
            return "enum";
        } else if (self::isTextType($mysql_type)) {
            return "text";
        } else {
            if ($tr === -1) {
                $tr = $this->getColumnTreatmentType($col);
            }
            if (isset(self::$col2attr_type[$mysql_type])) {
                if (!isset(self::$col2attr_type[$mysql_type][strval($tr)])) {
                    Utils::die_error("Can't apply treatment " . Utils::toString($tr)
                        . " on column of type \"$mysql_type\" ({$this->getColumnName($col)})!");
                }
                return self::$col2attr_type[$mysql_type][strval($tr)];
            } else {
                Utils::die_error("Unknown column type: \"$mysql_type\"! Code must be expanded in order to cover this one!");
            }
        }
    }

    function setInputTables($inputTables): self
    {
        Utils::listify($inputTables);
        $this->inputTables = [];
        foreach ($inputTables as $table) {
            $this->addInputTable($table);
        }

        return $this;
    }

    function addInputTable($tab): self
    {
        if (!is_array($this->inputTables)) {
            Utils::die_error("Can't addInputTable at this time! Use ->setInputTables() instead.");
        }

        $this->inputTables[] = $this->readTable($tab);

        return $this;
    }

    function readTable($tab): array
    {
        $new_tab = [];
        $new_tab["name"] = NULL;
        $new_tab["joinClauses"] = [];
        $new_tab["joinType"] = count($this->inputTables) ? "INNER JOIN" : "";

        if (is_string($tab)) {
            $new_tab["name"] = $tab;
        } else if (is_array($tab)) {
            $new_tab["name"] = $tab[0];
            if (isset($tab[1])) {
                if (!count($this->inputTables)) {
                    Utils::die_error("Join criteria can't be specified for the first specified inputTable: "
                        . "\"{$tab[0]}\": ");
                }

                Utils::listify($tab[1]);
                $new_tab["joinClauses"] = $tab[1];
            }
            if (isset($tab[2])) {
                $new_tab["joinType"] = $tab[2];
            }
        } else {
            Utils::die_error("Malformed inputTable: " . Utils::toString($tab));
        }

        return $new_tab;
    }

    function setInputColumns($columns): self
    {
        if ($columns === "*") {
            /* Use all available columns */
            // Utils::warn("Warning! Using all available columns. Please double check that this is the desired choice.");
            return $this->setInputColumns($this->getAvailableColumns());
        } else {
            Utils::listify($columns);
            $this->inputColumns = [];
            foreach ($columns as $col) {
                $this->addInputColumn($col);
            }
        }
        return $this;
    }

    function addInputColumn($col): self
    {
        // TODO put this check everywhere?
        if (func_num_args() > count(get_defined_vars())) trigger_error(__FUNCTION__ . " was supplied more arguments than it needed. Got the following arguments:" . PHP_EOL . toString(func_get_args()), E_USER_WARNING);

        if (!count($this->inputTables)) {
            Utils::die_error("Must specify the concerning inputTables before the columns, through ->setInputTables() or ->addInputTable().");
        }

        if (!is_array($this->inputColumns)) {
            Utils::die_error("Can't addInputColumn at this time! Use ->setInputColumns() instead.");
        }

        $new_col = $this->readColumn($col);

        $this->check_columnName($new_col["name"]);

        $this->assignColumnMySQLType($new_col);
        // $this->assignColumnAttributes($new_col);

        $this->inputColumns[] = &$new_col;

        return $this;
    }

    function readColumn($col): array
    {
        $new_col = [];
        $new_col["name"] = NULL;
        $this->setColumnTreatment($new_col, NULL);
        $new_col["tables"] = [];
        $new_col["attrName"] = NULL;
        $new_col["mysql_type"] = NULL;

        if (is_string($col)) {
            $new_col["name"] = $col;
        } else if (is_array($col)) {
            if (!is_string($col[0])) {
                Utils::die_error("Malformed column name: " . Utils::toString($col[0])
                    . ". The name must be a string.");
            }
            $new_col["name"] = $col[0];
            if (isset($col[1])) {
                $this->setColumnTreatment($new_col, $col[1]);
            }
            if (isset($col[2])) {
                if (!is_string($col[2])) {
                    Utils::die_error("Malformed target attribute name for column: " . Utils::toString($col[2])
                        . ". The target name must be a string.");
                }
                $new_col["attrName"] = $col[2];
            }
        } else {
            Utils::die_error("Malformed column term: " . Utils::toString($col));
        }

        if ($new_col["attrName"] === NULL) {
            $new_col["attrName"] = $new_col["name"];
        }

        return $new_col;
    }

    function setOutputColumns($outputColumns): self
    {
        if (func_num_args() > count(get_defined_vars())) trigger_error(__FUNCTION__
            . " was supplied more arguments than it needed. Got the following arguments:" . PHP_EOL
            . Utils::toString(func_get_args()), E_USER_WARNING);

        if ($outputColumns === NULL) {
            $this->outputColumns = [];
        } else {
            Utils::listify($outputColumns);
            $this->outputColumns = [];
            foreach ($outputColumns as $col) {
                $this->addOutputColumn($col);
            }
        }
        return $this;
    }

    function addOutputColumn($col): self
    {
        if (func_num_args() > count(get_defined_vars())) trigger_error(__FUNCTION__
            . " was supplied more arguments than it needed. Got the following arguments:" . PHP_EOL
            . Utils::toString(func_get_args()), E_USER_WARNING);

        if (!count($this->inputColumns)) {
            Utils::die_error("You must set the input columns in use before the output columns.");
        }

        if (!is_array($this->outputColumns)) {
            Utils::die_error("Can't addOutputColumn at this time! Use ->setOutputColumns() instead.");
        }

        $new_col = [];
        $new_col["name"] = NULL;
        $this->setColumnTreatment($new_col, "ForceCategorical");
        $new_col["attributes"] = [];
        $new_col["tables"] = [];
        $new_col["attrName"] = NULL;
        $new_col["mysql_type"] = NULL;

        if (is_string($col)) {
            $new_col["name"] = $col;
        } else if (is_array($col)) {
            if (!is_string($col[0])) {
                Utils::die_error("Malformed output column name: " . Utils::get_var_dump($col[0])
                    . ". The name must be a string.");
            }
            $new_col["name"] = $col[0];

            if (isset($col[1])) {
                $these_tables = array_map([$this, "readTable"], $col[1]);
                // Avoid NULL values for the output columns. TODO note: assuming the last table is the one where the column comes from
                $this->pushTableJoinClause($these_tables[array_key_last($these_tables)], "!ISNULL(" . $new_col["name"] . ")");

                // tables also include all of the tables of the previous output layers? Can't think of a use-case, though
                $prev_tables = [];
                foreach ($this->outputColumns as $outputCol) {
                    $prev_tables = array_merge($prev_tables, $this->getColumnTables($outputCol));
                }
                $new_col["tables"] = array_merge($prev_tables, $these_tables);
            }
            if (isset($col[2])) {
                $this->setColumnTreatment($new_col, $col[2]);
            }
            if (isset($col[3])) {
                if (!is_string($col[3])) {
                    Utils::die_error("Malformed target attribute name for column: " . Utils::toString($col[3])
                        . ". The target name must be a string.");
                }
                $new_col["attrName"] = $col[3];
            }
        } else {
            Utils::die_error("Malformed output column term: " . Utils::toString($col));
        }

        if ($new_col["attrName"] === NULL) {
            $new_col["attrName"] = $new_col["name"];
        }

        $this->check_columnName($new_col["name"]);

        if ($this->identifierColumnName !== NULL
            && $new_col["name"] == $this->identifierColumnName) {
            Utils::die_error("Output column ('" . $new_col["name"]
                . "') cannot be used as identifier.");
        }

        for ($i_col = count($this->inputColumns) - 1; $i_col >= 0; $i_col--) {
            $col = $this->inputColumns[$i_col];
            if ($new_col["name"] == $this->getColumnName($col)) {
                // Utils::warn("Found output column '" . $new_col["name"] . "' in input columns. Removing...");
                array_splice($this->inputColumns, $i_col, 1);
                // die_error("Output column '" . $new_col["name"] .
                //   "' cannot also belong to inputColumns."
                //   // . get_var_dump($this->getInputColumnNames(true))
                //   );
            }
        }

        $this->assignColumnMySQLType($new_col);
        // $this->assignColumnAttributes($new_col);

        $this->outputColumns[] = &$new_col;

        return $this;
    }

    function getHierarchyDepth(): int
    {
        return count($this->outputColumns);
    }

    function check_columnName(string $colName): self
    {
        if (func_num_args() > count(get_defined_vars())) trigger_error(__FUNCTION__
            . " was supplied more arguments than it needed. Got the following arguments:" . PHP_EOL
            . Utils::toString(func_get_args()), E_USER_WARNING);

        if (count($this->inputTables) > 1) {
            if (!preg_match("/.*\..*/i", $colName)) {
                Utils::die_error("Invalid column name: '"
                    . $colName . "'. When reading more than one table, "
                    . "please specify column names in their 'table_name.column_name' format.");
            }
        }

        return $this;
    }

    function assignColumnMySQLType(array &$column)
    {
        if (func_num_args() > count(get_defined_vars())) trigger_error(__FUNCTION__
            . " was supplied more arguments than it needed. Got the following arguments:" . PHP_EOL
            . Utils::toString(func_get_args()), E_USER_WARNING);

        /* Obtain column type */
        $tables = array_merge($this->inputTables, $this->getColumnTables($column));

        /* Find column */
        $columnName = $column["name"];
        if (preg_match("/^\s*IF\s*\([^,]*,\s*(.*)\s*,\s*NULL\s*\)\s*$/i", $column["name"], $matches)) {
            $columnName = $matches[1];
        }

        $mysql_type = NULL;
        if (Utils::startsWith($columnName, "CONCAT", false)) {
            $mysql_type = "varchar";
        } else if (Utils::startsWith($columnName, "0+", false) || Utils::startsWith($columnName, "DATEDIFF", false)) {
            $mysql_type = "float";
        } else {
            // TODO use prepare statement here and then mysql_select
            //   https://www.php.net/manual/en/mysqli.prepare.php
            $sql = "SELECT * FROM `information_schema`.`columns` WHERE `table_name` IN "
                . Utils::mysql_set(array_map([$this, "aclai\\piton\\DBFit\\DBFit::getTableName"], $tables))
                . " AND (COLUMN_NAME = '" . $this->getColumnName($column) . "'"
                . " OR CONCAT(TABLE_NAME,'.',COLUMN_NAME) = '" . $this->getColumnName($column)
                . "')";
            $raw_data = DB::select(DB::raw($sql));
            //$raw_data = mysql_select($this->inputDB, $sql, true);
            foreach ($raw_data as $col) {
                if (in_array($columnName,
                    [$col->TABLE_NAME . "." . $col->COLUMN_NAME, $col->COLUMN_NAME])) {
                    $mysql_type = $col->COLUMN_TYPE;
                    break;
                }
            }
        }

        if ($mysql_type === NULL) {
            Utils::die_error("Couldn't retrieve information about column \""
                . $this->getColumnName($column) . "\"" . ($this->getColumnName($column) != $columnName ? " (-> \"$columnName\")" : "") . "." . PHP_EOL . "If it is an expression, please let me know the type. If it's a string, use CONCAT('', ...); if it's an integer, use 0+... .");
        }
        $column["mysql_type"] = $mysql_type;
    }

    /* TODO explain */
    function getModelName(array $recursionPath, ?int $i_prob, $short = false): string
    {
        // var_dump($recursionPath);
        // var_dump($this->hierarchy);
        // var_dump($this->hierarchy["hierarchyNodes"]);
        $recursionLevel = count($recursionPath);
        if (!$short) {
            if ($i_prob !== NULL) {
<<<<<<< HEAD
                // var_dump($recursionPath);
                // dd($this->outputColumns);
                // dd($this->hierarchy["hierarchyNodes"][$recursionLevel][$k[$i_prob]]["attributes"][0]["name"]name);
                // dd(array_keys($this->hierarchy["hierarchyNodes"][$recursionLevel]));
                // dd($this->outputColumns[$recursionLevel]);
                // var_dump($recursionPath);
                // // dd($this->outputColumns);
                // dd($this->getColumnAttributes($this->outputColumns[$recursionLevel], $recursionPath));
                $k = array_keys($this->hierarchy["hierarchyNodes"][$recursionLevel]);
                $attribute_name = $this->hierarchy["hierarchyNodes"][$recursionLevel][$k[$i_prob]]["attributes"][0]["name"];
                // $attribute_name = $this->getColumnAttributes($this->outputColumns[$recursionLevel], $recursionPath)[$i_prob]->getName();
                $currentLevelStr = str_replace(".", ".", $attribute_name);
=======
                // // var_dump($recursionPath);
                // // dd($this->outputColumns);
                // // dd($this->hierarchy["hierarchyNodes"][$recursionLevel][$k[$i_prob]]["attributes"][0]["name"]name);
                // // dd(array_keys($this->hierarchy["hierarchyNodes"][$recursionLevel]));
                // // dd($this->outputColumns[$recursionLevel]);
                // // var_dump($recursionPath);
                // // // dd($this->outputColumns);
                // // dd($this->getColumnAttributes($this->outputColumns[$recursionLevel], $recursionPath));
                // $k = array_keys($this->hierarchy["hierarchyNodes"][$recursionLevel]);
                // $attribute_name = $this->hierarchy["hierarchyNodes"][$recursionLevel][$k[$i_prob]]["attributes"][0]["name"];
                // // $attribute_name = $this->getColumnAttributes($this->outputColumns[$recursionLevel], $recursionPath)[$i_prob]->getName();
                // $currentLevelStr = str_replace(".", ".", $attribute_name);
                $currentLevelStr = str_replace(".", ".",
                    $this->getColumnAttributes($this->outputColumns[$recursionLevel], $recursionPath)[$i_prob]->getName());
>>>>>>> ea3f41f7
                $out = str_replace("/", ".", $currentLevelStr);
            } else {
                $out = "";
            }
        } else {
            if ($i_prob !== NULL) {
              $out = strval($i_prob);
            } else {
                $out = "";
            }
        }
        return $out;
    }


    /*
     * Use the model for predicting the output attribute on a set of instances.
     * With multiple models, this requires a complex hierarchy of predictions and
     *  the computation of confusion matrices at different levels
     */
    // function predict(array $recursionPath = []) : array {
    //   echo "DBFit->predict(" . $testData->toString(true) . ", " . toString($recursionPath) . ")" . PHP_EOL;

    //   $recursionLevel = count($recursionPath);

    //   /* Recursion base case */
    //   if ($recursionLevel == $this->getHierarchyDepth()) {
    //     echo "Prediction-time recursion stops here due to reached bottom (recursionPath = " . toString($recursionPath) . ":" . PHP_EOL;
    //     return [];
    //   }

    //   &$this->outputColumns[$recursionLevel];
    //   $this->getColumnAttributes($outputColumn, $recursionPath)

    //   foreach ($this->generateDataframes($rawDataframe) as $i_prob => $dataframe) {
    //     echo "Problem $i_prob/" . $numDataframes . PHP_EOL;
    //     // $outputAttribute = $outputAttributes[$i_prob];
    //     $outputAttribute = $dataframe->getClassAttribute();

    //     /* If no data available, skip training */
    //     if (!$dataframe->numInstances()) {
    //       echo "Skipping node due to lack of data." . PHP_EOL;
    //       if ($recursionLevel == 0) {
    //         die_error("Training failed! No data instance found.");
    //       }
    //       continue;
    //     }
    //   }

    //   $model = $this->models...[array_key_last($this->models)];
    //   if (!($model instanceof DiscriminativeModel)) {
    //     die_error("Model is not initialized");
    //   }

    //   die_error("TODO check if predict still works");
    //   return $model->predict($inputData)["predictions"];
    // }

    /* DEBUG-ONLY - TODO remove */
    function test_all_capabilities()
    {
        echo "DBFit->test_all_capabilities()" . PHP_EOL;

        $start = microtime(TRUE);
        $this->updateModel();
        $end = microtime(TRUE);
        echo "updateModel took " . ($end - $start) . " seconds to complete." . PHP_EOL;

        echo "AVAILABLE MODELS:" . PHP_EOL;
        $this->listAvailableModels();
        // TODO
        // $start = microtime(TRUE);
        // $this->model->LoadFromDB($this->outputDB, str_replace(".", ":", $this->getOutputColumnAttributes()[0]))->getName();
        // $end = microtime(TRUE);
        // echo "LoadFromDB took " . ($end - $start) . " seconds to complete." . PHP_EOL;

        if ($this->identifierColumnName !== NULL) {
            $start = microtime(TRUE);
            $this->predictByIdentifier(1);
            $end = microtime(TRUE);
            echo "predictByIdentifier took " . ($end - $start) . " seconds to complete." . PHP_EOL;
        }
    }

    function listAvailableModels($model_tree = NULL, $indentation = 0)
    {
        if ($model_tree === NULL) {
            $model_tree = $this->models["subtree"];
        }
        // var_dump(count($model_tree));
        // echo "listAvailableModels(" . get_var_dump($model_tree) . ", $indentation)";
        foreach ($model_tree as $i_prob => $node) {
            // $model    = $node["model"];
            $name = $node["name"];
            $subtree = $node["subtree"];
            echo str_repeat("  ", $indentation) . "[$i_prob] \"$name\"" . PHP_EOL;
            $this->listAvailableModels($subtree, $indentation + 1);
        }
    }

    function showAvailableColumns()
    {
        echo "Available columns:" . array_reduce($this->getAvailableColumns(),
                function ($carry, $a) {
                    return $carry . PHP_EOL . "- " . $a;
                });
    }

    function getAvailableColumns()
    {
        // TODO: migrate to Laravel Query Builder
        /* Obtain column names from database */
        $sql = "SELECT * FROM `information_schema`.`columns` WHERE `table_name` IN "
            . mysql_set(array_map([$this, "getTableName"], $this->inputTables)) . " ";
        $raw_data = mysql_select($this->inputDB, $sql, true);

        $colsNames = [];
        foreach ($raw_data as $raw_col) {
            $colsNames[] = $raw_col["TABLE_NAME"] . "." . $raw_col["COLUMN_NAME"];
        }
        return $colsNames;
    }

    function setOutputColumnName(?string $outputColumnName, $treatment = "ForceCategorical"): self
    {
        if (func_num_args() > count(get_defined_vars())) trigger_error(__FUNCTION__
            . " was supplied more arguments than it needed. Got the following arguments:" . PHP_EOL
            . toString(func_get_args()), E_USER_WARNING);

        if ($outputColumnName !== NULL) {
            return $this->setOutputColumns([[$outputColumnName, $treatment]]);
        } else {
            return $this->setOutputColumns([]);
        }
    }

    public function getIdentifierColumnName() : string
    {
        return $this->identifierColumnName;
    }

    function setIdentifierColumnName(?string $identifierColumnName): self
    {
        if (func_num_args() > count(get_defined_vars())) trigger_error(__FUNCTION__
            . " was supplied more arguments than it needed. Got the following arguments:" . PHP_EOL
            . Utils::toString(func_get_args()), E_USER_WARNING);

        if ($identifierColumnName !== NULL) {
            if (in_array($identifierColumnName, $this->getOutputColumnNames())) {
                Utils::die_error("Identifier column ('{$identifierColumnName}')
                                 cannot be considered as the output column.");
            }
            $this->check_columnName($identifierColumnName);
        }
        $this->identifierColumnName = $identifierColumnName;
        return $this;
    }

    public function setWhereClauses(array $whereClauses, bool $predicting = false) : self
    {
<<<<<<< HEAD
        // if (count($whereClauses)) {
=======
        if (count($whereClauses)) {
>>>>>>> ea3f41f7
            /* The retro-compatible case is hiddenly provided */
            if (!$predicting && array_keys($whereClauses)[0] === "default" && array_keys($whereClauses)[1] === "onlyTraining") {
                /* Training with both 'default' and 'onlyTraining' indexes*/
                $whereClauses = [array_merge($whereClauses["default"], $whereClauses["onlyTraining"])];
            }
            else if (array_keys($whereClauses)[0] === "default") {
                /* Predicting, or training if only 'default' exists as an index */
                $whereClauses = [$whereClauses["default"]];
            }

            if (func_num_args() > count(get_defined_vars())) trigger_error(__FUNCTION__
                . " was supplied more arguments than it needed. Got the following arguments:" . PHP_EOL
                . Utils::toString(func_get_args()), E_USER_WARNING);

            // TODO explain new hierachical structure, and make this more elastic
            Utils::listify($whereClauses);
            if (Utils::is_array_of_strings($whereClauses)) {
                $whereClauses = [$whereClauses];
            }

            foreach ($whereClauses as $whereClausesSet) {
                foreach ($whereClausesSet as $i => $jc) {
                    if (!is_string($jc)) {
                        if (!(is_array($jc) && count($jc) > 2 && is_string($jc[0]) && is_string($jc[1])
                            && in_array(strtoupper($jc[1]), ["NOT IN", "IN"]))) {
                            Utils::die_error("Invalid whereClause at $i-th level: "
                                . Utils::get_var_dump($jc));
                        }
                    }
                }
            }
        // }
        $this->whereClauses = $whereClauses;
        return $this;
    }

    function setOrderByClauses($_orderByClauses): self
    {
        $orderByClauses = [];
        foreach ($_orderByClauses as $_clause) {
            $clause = $_clause;
            if (!is_string($_clause)) {
                if (!is_array($_clause) || !is_string($_clause[0]) || !is_string($_clause[1])) {
                    Utils::die_error("An orderByClause has to be a string (e.g. a columnName) or an array
                                      [columnName, 'DESC']" . Utils::get_var_dump($_clause));
                }
            }
            $orderByClauses[] = $clause;
        }
        $this->orderByClauses = $orderByClauses;
        return $this;
    }

    function setLimit(?int $limit): self
    {
        $this->limit = $limit;
        return $this;
    }

    function setLearner(Learner $learner): self
    {
        $this->learner = $learner;

        return $this;
    }

    function getLearner(): string
    {
        return $this->learner;
    }

    // Maybe it isn't used no more? TODO: check
    /*function setLearningMethod(string $learningMethod) : self
    {
        if (!($learningMethod == "PRip"))
            Utils::die_error("Only \"PRip\" is available as a learning method");

        $learner = new PRip();
        // TODO $learner->setNumOptimizations(20);
        $this->setLearner($learner);

        return $this;
    }*/

    function getTrainingMode()
    {
        if ($this->trainingMode === NULL) {
            $this->trainingMode = $this->defaultOptions["trainingMode"];
            echo "Training mode defaulted to " . Utils::toString($this->trainingMode);
        }
        return $this->trainingMode;
    }

    function setTrainingMode($trainingMode): self
    {
        $this->trainingMode = $trainingMode;
        return $this;
    }

    function getCutOffValue(): ?float
    {
        return $this->cutOffValue;
    }

    function setCutOffValue(float $cutOffValue): self
    {
        $this->cutOffValue = $cutOffValue;
        return $this;
    }

    function getExperimentID(): ?string
    {
        return $this->experimentID;
    }

    function setExperimentID(string $experimentID): self
    {
        $this->experimentID = $experimentID;
        return $this;
    }

    function setTrainingSplit(array $trainingMode): self
    {
        $this->setTrainingMode($trainingMode);
        return $this;
    }

    function setDefaultOption($opt_name, $opt): self
    {
        $this->defaultOptions[$opt_name] = $opt;
        return $this;
    }

    function setGlobalNodeOrder(array $globalNodeOrder): self
    {
        $this->globalNodeOrder = $globalNodeOrder;
        return $this;
    }

    function cmp_nodes($a, $b): int
    {
        $x = array_search($a, $this->globalNodeOrder);
        $y = array_search($b, $this->globalNodeOrder);
        if ($x === false && $y === false) {
            // Utils::warn("Nodes not found in globalNodeOrder array: " . PHP_EOL . Utils::get_var_dump($a) . PHP_EOL . "Please add the value to the globalNodeOrder parameter!" . PHP_EOL . Utils::get_var_dump($b) . PHP_EOL . Utils::get_var_dump($this->globalNodeOrder));
            return 0;
        } else if ($x === false) {
            // Utils::warn("Node not found in globalNodeOrder array: " . PHP_EOL . Utils::get_var_dump($a) . PHP_EOL . "Please add the value to the globalNodeOrder parameter!" . PHP_EOL . Utils::get_var_dump($this->globalNodeOrder));
            return 1;
        } else if ($y === false) {
            // Utils::warn("Node not found in globalNodeOrder array: " . PHP_EOL . Utils::get_var_dump($b) . PHP_EOL . "Please add the value to the globalNodeOrder parameter!" . PHP_EOL . Utils::get_var_dump($this->globalNodeOrder));
            return -1;
        }
        return $x - $y;
    }

    function getPredictionResults(): array
    {
        return $this->predictionResults;
    }

    // function setPredictionResults(array $predictionResults) : self
    // {
    //   $this->predictionResults = $predictionResults;
    //   return $this;
    // }


    // function &getRawDataSplit(array $rawDataframe) : array {
    //   list($final_attributes, $final_data, $outputAttributes) = $rawDataframe;

    //   list($trainData, $testData) = $this->getDataSplit(...Instances($final_data));

    //   $train_final_data = toarray($trainData);
    //   $test_final_data = toarray($testData);

    //   return [
    //           [$final_attributes, $train_final_data, $outputAttributes],
    //           [$final_attributes, $test_final_data, $outputAttributes]
    //         ];
    // }
    function &getDataSplit(Instances &$data): array
    {
        $trainingMode = $this->getTrainingMode();
        $rt = NULL;
        /* training modes */
        switch (true) {
            /* Full training: use data for both training and testing */
            case $trainingMode == "FullTraining":
                $rt = [$data, $data];
                break;

            /* Train+test split */
            case is_array($trainingMode):
                $trRat = $trainingMode[0] / ($trainingMode[0] + $trainingMode[1]);
                // $rt = Instances::partition($data, $trRat);
                $numFolds = 1 / (1 - $trRat);
                // echo $numFolds;
                $rt = RuleStats::stratifiedBinPartition($data, $numFolds);

                break;

            default:
                Utils::die_error("Unknown training mode: " . Utils::toString($trainingMode));
                break;
        }

        // TODO RANDOMIZE
        // echo "Randomizing!" . PHP_EOL;
        // srand(make_seed());
        // $rt[0]->randomize();

        return $rt;
    }

    /* TODO explain */
    function getInputColumns($IncludeIdCol = false)
    {
        $cols = [];
        foreach ($this->inputColumns as &$col) {
            $cols[] = &$col;
        }
        if ($IncludeIdCol && $this->identifierColumnName !== NULL) {
            if (!in_array($this->identifierColumnName, $this->getInputColumnNames(false))) {
                $cols[] = $this->readColumn($this->identifierColumnName);
            }
        }
        return $cols;
    }

    /* TODO explain */
    function getInputColumnNames($IncludeIdCol = false)
    {
        $cols = array_map([$this, "getColumnName"], $this->inputColumns);
        if ($IncludeIdCol && $this->identifierColumnName !== NULL) {
            if (!in_array($this->identifierColumnName, $cols)) {
                $cols[] = $this->identifierColumnName;
            }
        }
        return $cols;
    }

    private function setHierarchyModel(array $recursionPath, int $i_prob, DiscriminativeModel $model)
    {
        $name = "";
        $modelKeyPath = [];
        foreach ($recursionPath as $recursionLevel => $node) {
            $modelKeyPath[] = "subtree";
            $modelKeyPath[] = $node[0];
            // $className = $node[1];
            // $this->getColumnAttributes($this->outputColumns[$recursionLevel], array_slice($recursionPath, 0,
            //                            $recursionLevel))[$node[0]]->getName()
            // $node[1]
        }
        $modelKeyPath[] = "subtree";
        $modelKeyPath[] = $i_prob;

        $recursionLevel = count($recursionPath);
        $name .= $this->getColumnAttributes($this->outputColumns[$recursionLevel],
            $recursionPath)[$i_prob]->getName();

        $subRecursionPath = array_merge($recursionPath, [[$i_prob, $name]]);

        $node = [
            "name" => $name,
            "model" => $model,
            "recursionPath" => $subRecursionPath,
            "subtree" => []
        ];
        Utils::arr_set_value($this->models, $modelKeyPath, $node);

        echo "setHierarchyModel(" . Utils::toString($recursionPath) . ")";
        // echo get_var_dump($this->models);
    }

    private function getHierarchyModel(array $recursionPath, int $i_prob): ?DiscriminativeModel
    {
        $modelKeyPath = [];
        foreach ($recursionPath as $recursionLevel => $node) {
            $modelKeyPath[] = "subtree";
            $modelKeyPath[] = $node[0];
        }
        $modelKeyPath[] = "subtree";
        $modelKeyPath[] = $i_prob;
        $modelKeyPath[] = "model";

        return Utils::arr_get_value($this->models, $modelKeyPath, true);
    }

    //private function getHierarchyName(array $recursionPath, int $i_prob) : string {
    private function getHierarchyName(array $recursionPath, int $i_prob)
    {
        $modelKeyPath = [];
        foreach ($recursionPath as $recursionLevel => $node) {
            $modelKeyPath[] = "subtree";
            $modelKeyPath[] = $node[0];
        }
        $modelKeyPath[] = "subtree";
        $modelKeyPath[] = $i_prob;
        $modelKeyPath[] = "name";

        return Utils::arr_get_value($this->models, $modelKeyPath, true);
    }

    function listHierarchyNodes($node = NULL, $maxdepth = -1)
    {
        // echo "listHierarchyNodes(" . toString($node) . ", $maxdepth)" . PHP_EOL;
        if ($maxdepth == 0) {
            return [];
        }
        $arr = [];
        if ($node === NULL) {
            $node = $this->models;
            $arr[$node["name"]] = [$node, []];
        }
        $childarr = [];

        foreach ($node["subtree"] as $i_prob => $childnode) {
            // $model    = $childnode["model"];
            $name = $childnode["name"];
            $subtree = $childnode["subtree"];
            $subRecursionPath = $childnode["recursionPath"];

            $arr[$childnode["name"]] = [$childnode, $subRecursionPath];

            $childarr = array_merge($childarr, $this->listHierarchyNodes($childnode, $maxdepth - 1));
        }

        return array_merge($arr, $childarr);
    }

    /**
     * Divides a categorical attribute with N different values in the domain into N binary categorical attributes.
     * @param $depth - The depth in the recursion tree.
     * @param $classes - The domain of the starting attribute.
     * @param $attrName - The name of the categorical attribute which is being divided.
     * @return array The resulting attributes.
     */
    protected function forceCategoricalBinary($depth, $classes, $attrName) : array
    {
        if ($depth === NULL) {
            $depth = 0;
        } else if ($depth == -1) {
            $depth = count($classes) - 1;
        }

        // echo "classes" . Utils::get_var_dump($classes);
        $powerClasses = Utils::powerSet($classes, false, $depth + 1);
        // echo "powerClasses" . Utils::get_var_dump($powerClasses);
        $attributes = [];
        //echo "Creating attributes for power domain: \n" . Utils::get_var_dump($powerClasses) . PHP_EOL;

        /* Create one attribute per set */
        foreach ($powerClasses as $classSet) {
            $cn = join(",", $classSet);
            if ($depth != 0) {
                $className = "{" . $cn . "}";
            } else {
                $className = $cn;
            }
            $a = new DiscreteAttribute(Utils::replaceDotsAndSpaces($attrName . '_' . $className), "bool",
                ["NO_" . Utils::replaceDotsAndSpaces($className), Utils::replaceDotsAndSpaces($className)]);
            $a->setMetadata($classSet);
            $attributes[] = $a;
        }
        return $attributes;
    }

  /** Functions to get information about the problem. */
  public function getInputTables() : array
  {
    return $this->inputTables;
  }
  public function getOutputColumns() : array
  {
    return $this->outputColumns;
  }
  public function getWhereClauses() : array
  {
    return $this->whereClauses;
  }
  public function getOrderByClauses() : array
  {
    return $this->orderByClauses;
  }
  public function getLimit() : ?int
  {
    return $this->limit;
  }
}<|MERGE_RESOLUTION|>--- conflicted
+++ resolved
@@ -632,11 +632,7 @@
                         $serializedAttributes[] = $attribute->serializeToArray();
                     }*/
                     /* Update model version with the attributes of the root node. */
-<<<<<<< HEAD
-                    /*ModelVersion::where('id', $idModelVersion)
-=======
                     /*ModelVersion::where("id", $idModelVersion)
->>>>>>> ea3f41f7
                       ->update(["attributes" => json_encode($serializedAttributes)]);
                 }
             }*/
@@ -1684,11 +1680,7 @@
 
         if ($recursionPath === []) {
             //print_r($this->hierarchy);
-<<<<<<< HEAD
-            ModelVersion::where('id', $idModelVersion)->update(["hierarchy" => json_encode($this->hierarchy)]);
-=======
             ModelVersion::where("id", $idModelVersion)->update(["hierarchy" => json_encode($this->hierarchy)]);
->>>>>>> ea3f41f7
         }
         return $erroroccurred;
     }
@@ -1755,7 +1747,6 @@
      */
     function predictByIdentifier(string $idVal, array $recursionPath = [], ?int $idModelVersion = null, bool $log = false, bool $timing = false, $findWorkingModelOtherwise = true) : array
     {
-<<<<<<< HEAD
         $attempts_countdown = 1;
         if ($findWorkingModelOtherwise) {
             $attempts_countdown = 500;
@@ -1763,23 +1754,11 @@
 
         $modelVersion = null;
         $problem = null;
-=======
-        /* The prediction is based on the problem associated with the model version. */
-        $q = ModelVersion::where("id", $idModelVersion);
-        // Utils::die_error(Utils::get_var_dump($q->count()));
-        if ($q->count() == 0) {
-            return [];
-        }
-
-        $modelVersion = $q->first();
-        $idProblem = $modelVersion->id_problem;
-        $problem = Problem::where("id", $idProblem)->first();
->>>>>>> ea3f41f7
 
         while ($attempts_countdown > 0) {
             $attempts_countdown--;
             /* The prediction is based on the problem associated with the model version. */
-            $q = ModelVersion::where('id', $idModelVersion);
+            $q = ModelVersion::where("id", $idModelVersion);
             // Utils::die_error(Utils::get_var_dump($q->count()));
             if ($q->count() == 0) {
                 if ($attempts_countdown == 0) {
@@ -1790,7 +1769,7 @@
             } else {
                 $modelVersion = $q->first();
                 $idProblem = $modelVersion->id_problem;
-                $problem = Problem::where('id', $idProblem)->first();
+                $problem = Problem::where("id", $idProblem)->first();
 
                 /* To enhance performance: re-store hierarchy object */
                 if ($modelVersion->hierarchy === NULL) {
@@ -2562,20 +2541,6 @@
         $recursionLevel = count($recursionPath);
         if (!$short) {
             if ($i_prob !== NULL) {
-<<<<<<< HEAD
-                // var_dump($recursionPath);
-                // dd($this->outputColumns);
-                // dd($this->hierarchy["hierarchyNodes"][$recursionLevel][$k[$i_prob]]["attributes"][0]["name"]name);
-                // dd(array_keys($this->hierarchy["hierarchyNodes"][$recursionLevel]));
-                // dd($this->outputColumns[$recursionLevel]);
-                // var_dump($recursionPath);
-                // // dd($this->outputColumns);
-                // dd($this->getColumnAttributes($this->outputColumns[$recursionLevel], $recursionPath));
-                $k = array_keys($this->hierarchy["hierarchyNodes"][$recursionLevel]);
-                $attribute_name = $this->hierarchy["hierarchyNodes"][$recursionLevel][$k[$i_prob]]["attributes"][0]["name"];
-                // $attribute_name = $this->getColumnAttributes($this->outputColumns[$recursionLevel], $recursionPath)[$i_prob]->getName();
-                $currentLevelStr = str_replace(".", ".", $attribute_name);
-=======
                 // // var_dump($recursionPath);
                 // // dd($this->outputColumns);
                 // // dd($this->hierarchy["hierarchyNodes"][$recursionLevel][$k[$i_prob]]["attributes"][0]["name"]name);
@@ -2586,11 +2551,8 @@
                 // // dd($this->getColumnAttributes($this->outputColumns[$recursionLevel], $recursionPath));
                 // $k = array_keys($this->hierarchy["hierarchyNodes"][$recursionLevel]);
                 // $attribute_name = $this->hierarchy["hierarchyNodes"][$recursionLevel][$k[$i_prob]]["attributes"][0]["name"];
-                // // $attribute_name = $this->getColumnAttributes($this->outputColumns[$recursionLevel], $recursionPath)[$i_prob]->getName();
-                // $currentLevelStr = str_replace(".", ".", $attribute_name);
-                $currentLevelStr = str_replace(".", ".",
-                    $this->getColumnAttributes($this->outputColumns[$recursionLevel], $recursionPath)[$i_prob]->getName());
->>>>>>> ea3f41f7
+                $attribute_name = $this->getColumnAttributes($this->outputColumns[$recursionLevel], $recursionPath)[$i_prob]->getName();
+                $currentLevelStr = str_replace(".", ".", $attribute_name);
                 $out = str_replace("/", ".", $currentLevelStr);
             } else {
                 $out = "";
@@ -2751,11 +2713,7 @@
 
     public function setWhereClauses(array $whereClauses, bool $predicting = false) : self
     {
-<<<<<<< HEAD
-        // if (count($whereClauses)) {
-=======
         if (count($whereClauses)) {
->>>>>>> ea3f41f7
             /* The retro-compatible case is hiddenly provided */
             if (!$predicting && array_keys($whereClauses)[0] === "default" && array_keys($whereClauses)[1] === "onlyTraining") {
                 /* Training with both 'default' and 'onlyTraining' indexes*/
@@ -2787,7 +2745,7 @@
                     }
                 }
             }
-        // }
+        }
         $this->whereClauses = $whereClauses;
         return $this;
     }
