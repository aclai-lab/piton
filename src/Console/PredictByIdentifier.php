--- conflicted
+++ resolved
@@ -38,16 +38,12 @@
    */
   public function handle(DBFit $db_fit)
   {
-<<<<<<< HEAD
     /**
      * The name of the problem to be solved.
      *
      * @var int
      */
-    // $idVal = $this->argument('idVal');
-=======
     $idVal = $this->argument('idVal');
->>>>>>> 5ef324bd
     // $idVal = $this->ask('Instance on which predict');
     /* Warn: this is just for trying stuff, because phpunit doesn't read config file and it's too big to replicate. */
     $db_fit = new DBFit();
